--- conflicted
+++ resolved
@@ -1,8 +1,4 @@
-<<<<<<< HEAD
-import { addressUtils, chaiSetup, provider, txDefaults, web3Wrapper } from '@0x/contracts-test-utils';
-=======
 import { chaiSetup, provider, randomAddress, txDefaults, web3Wrapper } from '@0x/contracts-test-utils';
->>>>>>> 8e6d92ca
 import { BlockchainLifecycle } from '@0x/dev-utils';
 import { BigNumber, LibAddressArrayRevertErrors } from '@0x/utils';
 import * as chai from 'chai';
@@ -51,15 +47,10 @@
             const arr = _.times(3, () => randomAddress());
             const addr = randomAddress();
             const freeMemOffset = new BigNumber(-1);
-<<<<<<< HEAD
-            return expect(lib.testAppendRealloc.callAsync(arr, freeMemOffset, addr)).to.be.rejectedWith(
-                RevertReason.InvalidFreeMemoryPtr,
-=======
             const addressArrayEndPtr = new BigNumber(256);
             const expectedError = new LibAddressArrayRevertErrors.MismanagedMemoryError(
                 addressArrayEndPtr.plus(freeMemOffset),
                 addressArrayEndPtr,
->>>>>>> 8e6d92ca
             );
             return expect(lib.testAppendRealloc.callAsync(arr, freeMemOffset, addr)).to.revertWith(expectedError);
         });
