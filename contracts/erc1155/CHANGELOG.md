<!--
changelogUtils.file is auto-generated using the monorepo-scripts package. Don't edit directly.
Edit the package's CHANGELOG.json file only.
-->

CHANGELOG

<<<<<<< HEAD
=======
## v1.2.0-beta.0 - _October 3, 2019_

    * Add `mintKnownFungibleTokensAsync()`, `isNonFungibleItemAsync()`, `isFungibleItemAsync()`, `getOwnerOfAsync()`, `getBalanceAsync()` to `Erc1155Wrapper`. (#1819)

>>>>>>> 8e6d92ca
## v1.1.15 - _September 17, 2019_

    * Dependencies updated

## v1.1.14 - _September 3, 2019_

    * Dependencies updated

## v1.1.13 - _August 22, 2019_

    * Dependencies updated

## v1.1.12 - _August 8, 2019_

    * Dependencies updated

## v1.1.11 - _July 31, 2019_

    * Updated calls to <contract wrapper>.deployFrom0xArtifactAsync to include artifact dependencies. (#1995)

## v1.1.10 - _July 24, 2019_

    * Dependencies updated

## v1.1.9 - _July 15, 2019_

    * Dependencies updated

## v1.1.8 - _July 13, 2019_

    * Dependencies updated

## v1.1.7 - _July 13, 2019_

    * Dependencies updated

## v1.1.6 - _May 24, 2019_

    * Dependencies updated

## v1.1.5 - _May 15, 2019_

    * Dependencies updated

## v1.1.4 - _May 14, 2019_

    * Dependencies updated

## v1.1.2 - _May 10, 2019_

    * Dependencies updated

## v1.1.1 - _April 11, 2019_

    * Dependencies updated

## v1.1.0 - _March 21, 2019_

    * Run Web3ProviderEngine without excess block polling (#1695)

## v1.0.1 - _March 20, 2019_

    * Dependencies updated

## v1.0.0 - _Invalid date_

    * Created ERC1155 contracts package (#1657)<|MERGE_RESOLUTION|>--- conflicted
+++ resolved
@@ -5,13 +5,10 @@
 
 CHANGELOG
 
-<<<<<<< HEAD
-=======
 ## v1.2.0-beta.0 - _October 3, 2019_
 
     * Add `mintKnownFungibleTokensAsync()`, `isNonFungibleItemAsync()`, `isFungibleItemAsync()`, `getOwnerOfAsync()`, `getBalanceAsync()` to `Erc1155Wrapper`. (#1819)
 
->>>>>>> 8e6d92ca
 ## v1.1.15 - _September 17, 2019_
 
     * Dependencies updated
