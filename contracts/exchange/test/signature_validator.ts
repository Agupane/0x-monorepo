--- conflicted
+++ resolved
@@ -74,12 +74,6 @@
                 );
             }),
         );
-        await web3Wrapper.awaitTransactionSuccessAsync(
-            await signatureValidator.setSignatureValidatorApproval.sendTransactionAsync(testValidator.address, true, {
-                from: notSignerAddress,
-            }),
-            constants.AWAIT_TRANSACTION_MINED_MS,
-        );
 
         signerPrivateKey = constants.TESTRPC_PRIVATE_KEYS[accounts.indexOf(signerAddress)];
     });
@@ -213,26 +207,6 @@
             expect(isValidSignature).to.be.true();
         });
 
-<<<<<<< HEAD
-        it('should revert when SignatureType=Wallet and signature is invalid', async () => {
-            // Create EIP712 signature using a private key that does not belong to the wallet owner.
-            const orderHashHex = orderHashUtils.getOrderHashHex(signedOrder);
-            const orderHashBuffer = ethUtil.toBuffer(orderHashHex);
-            const notWalletOwnerPrivateKey = notSignerPrivateKey;
-            const ecSignature = ethUtil.ecsign(orderHashBuffer, notWalletOwnerPrivateKey);
-            // Create 0x signature from EIP712 signature
-            const signature = Buffer.concat([
-                ethUtil.toBuffer(ecSignature.v),
-                ecSignature.r,
-                ecSignature.s,
-                ethUtil.toBuffer(`0x${SignatureType.Wallet}`),
-            ]);
-            const signatureHex = ethUtil.bufferToHex(signature);
-            // Validate signature
-            return expectContractCallFailedAsync(
-                signatureValidator.publicIsValidSignature.callAsync(orderHashHex, testWallet.address, signatureHex),
-                RevertReason.WalletError,
-=======
         it('should return false when SignatureType=Wallet and signature is invalid', async () => {
             const hashHex = getCurrentHashHex(validatorWallet.address);
             // Doesn't have to contain a real signature since our wallet contract
@@ -247,8 +221,8 @@
                 signatureHex,
                 ValidatorWalletAction.MatchSignatureHash,
                 signatureDataHex,
->>>>>>> 8e6d92ca
-            );
+            );
+            expect(isValidSignature).to.be.false();
         });
 
         it('should revert when validator attempts to update state and SignatureType=Wallet', async () => {
@@ -275,39 +249,6 @@
                 signatureHex,
                 constants.NULL_BYTES,
             );
-<<<<<<< HEAD
-            expect(isValidSignature).to.be.true();
-
-            const isValidSignatureTs = await signatureUtils.isValidSignatureAsync(
-                provider,
-                orderHashHex,
-                signatureHex,
-                signerAddress,
-                signatureValidator.address,
-            );
-            expect(isValidSignatureTs).to.be.true();
-        });
-
-        it('should return false when SignatureType=Validator, signature is invalid and validator is approved', async () => {
-            const validatorAddress = ethUtil.toBuffer(`${testValidator.address}`);
-            const signatureType = ethUtil.toBuffer(`0x${SignatureType.Validator}`);
-            const signature = Buffer.concat([validatorAddress, signatureType]);
-            const signatureHex = ethUtil.bufferToHex(signature);
-            const orderHashHex = orderHashUtils.getOrderHashHex(signedOrder);
-            // This will return false because we signed the message with `signerAddress`, but
-            // are validating against `notSignerAddress`
-            await expectContractCallFailedAsync(
-                signatureValidator.publicIsValidSignature.callAsync(orderHashHex, notSignerAddress, signatureHex),
-                RevertReason.ValidatorError,
-            );
-
-            const isValidSignatureTs = await signatureUtils.isValidSignatureAsync(
-                provider,
-                orderHashHex,
-                signatureHex,
-                notSignerAddress,
-                signatureValidator.address,
-=======
             const tx = validateAsync(hashHex, signerAddress, signatureHex);
             return expect(tx).to.revertWith(expectedError);
         });
@@ -320,9 +261,8 @@
                 validatorWallet.address,
                 signatureHex,
                 ValidatorWalletAction.ReturnTrue,
->>>>>>> 8e6d92ca
-            );
-            expect(isValidSignatureTs).to.be.false();
+            );
+            expect(isValidSignature).to.be.false();
         });
 
         it('should revert when validator returns nothing and SignatureType=Wallet', async () => {
@@ -354,22 +294,8 @@
                 signatureHex,
                 new StringRevertError(validatorWalletRevertReason).encode(),
             );
-<<<<<<< HEAD
-            expect(isValidSignature).to.be.false();
-
-            expect(
-                signatureUtils.isValidSignatureAsync(
-                    provider,
-                    orderHashHex,
-                    signatureHex,
-                    signerAddress,
-                    signatureValidator.address,
-                ),
-            ).to.be.rejected();
-=======
             const tx = validateAsync(hashHex, validatorWallet.address, signatureHex, ValidatorWalletAction.Revert);
             return expect(tx).to.revertWith(expectedError);
->>>>>>> 8e6d92ca
         });
 
         it('should return true when SignatureType=Presigned and signer has presigned hash', async () => {
