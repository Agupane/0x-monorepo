--- conflicted
+++ resolved
@@ -5,8 +5,6 @@
 
 CHANGELOG
 
-<<<<<<< HEAD
-=======
 ## v2.2.0-beta.0 - _October 3, 2019_
 
     * Use new/cheaper reentrancy guard/mutex (#1699)
@@ -57,7 +55,6 @@
     * Use `abi.decode()` in `LibExchangeRichErrorDecoder` over `LibBytes`. (#2075)
     * Overridden functions in `ReentrancyTester` now return sane values. (#2075)
 
->>>>>>> 8e6d92ca
 ## v2.1.14 - _September 17, 2019_
 
     * Dependencies updated
