[
    {
<<<<<<< HEAD
        "version": "1.0.0",
        "changes": [
            {
                "note": "Use built in selectors instead of hard coded constants",
                "pr": 2055
            },
            {
                "note": "Compile and export all contracts, artifacts, and wrappers by default",
                "pr": 2055
=======
        "timestamp": 1565296576,
        "version": "0.0.7",
        "changes": [
            {
                "note": "Dependencies updated"
            }
        ]
    },
    {
        "timestamp": 1564607468,
        "version": "0.0.6",
        "changes": [
            {
                "note": "Dependencies updated"
            }
        ]
    },
    {
        "version": "0.0.5",
        "changes": [
            {
                "note": "Updated calls to <contract wrapper>.deployFrom0xArtifactAsync to include artifact dependencies.",
                "pr": 1995
            }
        ],
        "timestamp": 1564604963
    },
    {
        "timestamp": 1563957393,
        "version": "0.0.5",
        "changes": [
            {
                "note": "Dependencies updated"
>>>>>>> 0ae2d8ba
            }
        ]
    },
    {
        "timestamp": 1563193019,
        "version": "0.0.4",
        "changes": [
            {
                "note": "Dependencies updated"
            }
        ]
    },
    {
        "timestamp": 1563047529,
        "version": "0.0.3",
        "changes": [
            {
                "note": "Dependencies updated"
            }
        ]
    },
    {
        "timestamp": 1563006338,
        "version": "0.0.2",
        "changes": [
            {
                "note": "Dependencies updated"
            }
        ]
    },
    {
        "version": "0.0.1",
        "changes": [
            {
                "note": "Create dev-utils package",
                "pr": 1848
            },
            {
                "note": "Add `LibAssetData` and `LibTransactionDecoder` contracts",
                "pr": 1848
            },
            {
                "note": "Refactor `LibAssetData` to only check 0x-specific allowances",
                "pr": 1848
            },
            {
                "note": "Refactor `LibAssetData` balance/allowance checks to never revert",
                "pr": 1848
            },
            {
                "note": "Refactor `OrderValidationUtils` to calculate `fillableTakerAssetAmount`",
                "pr": 1848
            },
            {
                "note": "Add support for StaticCallProxy",
                "pr": 1863
            },
            {
                "note": "Add `OrderTransferSimulationUtils` contract for simulating order transfers on-chain",
                "pr": 1868
            },
            {
                "note": "Updated to use the new rich error pattern from @0x/contracts-exchange",
                "pr": 1913
            }
        ]
    }
]<|MERGE_RESOLUTION|>--- conflicted
+++ resolved
@@ -1,6 +1,5 @@
 [
     {
-<<<<<<< HEAD
         "version": "1.0.0",
         "changes": [
             {
@@ -10,7 +9,10 @@
             {
                 "note": "Compile and export all contracts, artifacts, and wrappers by default",
                 "pr": 2055
-=======
+            }
+        ]
+    },
+    {
         "timestamp": 1565296576,
         "version": "0.0.7",
         "changes": [
@@ -44,7 +46,6 @@
         "changes": [
             {
                 "note": "Dependencies updated"
->>>>>>> 0ae2d8ba
             }
         ]
     },
