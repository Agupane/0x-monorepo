--- conflicted
+++ resolved
@@ -5,8 +5,6 @@
 
 CHANGELOG
 
-<<<<<<< HEAD
-=======
 ## v0.1.0-beta.0 - _October 3, 2019_
 
     * Use built in selectors instead of hard coded constants (#2055)
@@ -14,7 +12,6 @@
     * Add `marketBuy/SellOrdersNoThrow` and `marketBuy/SellOrdersFillOrKill` to `LibTransactionDecoder`. (#2075)
     * `run_mocha` package script runs with `UNLIMITED_CONTRACT_SIZE=true` environment variable. (#2075)
 
->>>>>>> 8e6d92ca
 ## v0.0.10 - _September 17, 2019_
 
     * Dependencies updated
