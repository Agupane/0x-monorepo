--- conflicted
+++ resolved
@@ -1,6 +1,5 @@
 [
     {
-<<<<<<< HEAD
         "version": "1.1.0",
         "changes": [
             {
@@ -10,13 +9,15 @@
             {
                 "note": "Make constants internal",
                 "pr": 1604
-=======
+            }
+        ]
+    },
+    {
         "timestamp": 1549733923,
         "version": "1.0.5",
         "changes": [
             {
                 "note": "Dependencies updated"
->>>>>>> e909faa3
             }
         ]
     },
