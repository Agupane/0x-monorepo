import * as _ from 'lodash';
import * as BigNumber from 'bignumber.js';
import promisify = require('es6-promisify');
import {Web3Wrapper} from '../web3_wrapper';
import {
    ECSignature,
    ExchangeContract,
    ExchangeContractErrCodes,
    ExchangeContractErrs,
    OrderValues,
    OrderAddresses,
    Order,
    OrderFillOrKillRequest,
    SignedOrder,
    ContractEvent,
    ExchangeEvents,
    SubscriptionOpts,
    IndexFilterValues,
    CreateContractEvent,
    ContractEventObj,
    EventCallback,
    ContractResponse,
    OrderCancellationRequest,
    OrderFillRequest,
} from '../types';
import {assert} from '../utils/assert';
import {utils} from '../utils/utils';
import {ContractWrapper} from './contract_wrapper';
import * as ExchangeArtifacts from '../artifacts/Exchange.json';
import {ecSignatureSchema} from '../schemas/ec_signature_schema';
import {signedOrdersSchema} from '../schemas/signed_orders_schema';
import {orderFillRequestsSchema} from '../schemas/order_fill_requests_schema';
import {orderCancellationRequestsSchema} from '../schemas/order_cancel_schema';
import {orderFillOrKillRequestsSchema} from '../schemas/order_fill_or_kill_requests_schema';
import {signedOrderSchema, orderSchema} from '../schemas/order_schemas';
import {constants} from '../utils/constants';
import {TokenWrapper} from './token_wrapper';
import {decorators} from '../utils/decorators';

export class ExchangeWrapper extends ContractWrapper {
    private exchangeContractErrCodesToMsg = {
        [ExchangeContractErrCodes.ERROR_FILL_EXPIRED]: ExchangeContractErrs.ORDER_FILL_EXPIRED,
        [ExchangeContractErrCodes.ERROR_CANCEL_EXPIRED]: ExchangeContractErrs.ORDER_FILL_EXPIRED,
        [ExchangeContractErrCodes.ERROR_FILL_NO_VALUE]: ExchangeContractErrs.ORDER_REMAINING_FILL_AMOUNT_ZERO,
        [ExchangeContractErrCodes.ERROR_CANCEL_NO_VALUE]: ExchangeContractErrs.ORDER_REMAINING_FILL_AMOUNT_ZERO,
        [ExchangeContractErrCodes.ERROR_FILL_TRUNCATION]: ExchangeContractErrs.ORDER_FILL_ROUNDING_ERROR,
        [ExchangeContractErrCodes.ERROR_FILL_BALANCE_ALLOWANCE]: ExchangeContractErrs.FILL_BALANCE_ALLOWANCE_ERROR,
    };
    private exchangeContractIfExists?: ExchangeContract;
    private exchangeLogEventObjs: ContractEventObj[];
    private tokenWrapper: TokenWrapper;
    private static getOrderAddressesAndValues(order: Order): [OrderAddresses, OrderValues] {
        const orderAddresses: OrderAddresses = [
            order.maker,
            order.taker,
            order.makerTokenAddress,
            order.takerTokenAddress,
            order.feeRecipient,
        ];
        const orderValues: OrderValues = [
            order.makerTokenAmount,
            order.takerTokenAmount,
            order.makerFee,
            order.takerFee,
            order.expirationUnixTimestampSec,
            order.salt,
        ];
        return [orderAddresses, orderValues];
    }
    constructor(web3Wrapper: Web3Wrapper, tokenWrapper: TokenWrapper) {
        super(web3Wrapper);
        this.tokenWrapper = tokenWrapper;
        this.exchangeLogEventObjs = [];
    }
    public async invalidateContractInstanceAsync(): Promise<void> {
        await this.stopWatchingExchangeLogEventsAsync();
        delete this.exchangeContractIfExists;
    }
    /**
     * Returns the unavailable takerAmount of an order. Unavailable amount is defined as the total
     * amount that has been filled or cancelled. The remaining takerAmount can be calculated by
     * subtracting the unavailable amount from the total order takerAmount.
     * @param   orderHashHex    The hex encoded orderHash for which you would like to retrieve the
     *                          unavailable takerAmount.
     * @return  The amount of the order (in taker tokens) that has either been filled or canceled.
     */
    public async getUnavailableTakerAmountAsync(orderHashHex: string): Promise<BigNumber.BigNumber> {
        assert.isValidOrderHash('orderHashHex', orderHashHex);

        const exchangeContract = await this.getExchangeContractAsync();
        let unavailableAmountInBaseUnits = await exchangeContract.getUnavailableValueT.call(orderHashHex);
        // Wrap BigNumbers returned from web3 with our own (later) version of BigNumber
        unavailableAmountInBaseUnits = new BigNumber(unavailableAmountInBaseUnits);
        return unavailableAmountInBaseUnits;
    }
    /**
     * Retrieve the takerAmount of an order that has already been filled.
     * @param   orderHashHex    The hex encoded orderHash for which you would like to retrieve the filled takerAmount.
     * @return  The amount of the order (in taker tokens) that has already been filled.
     */
    public async getFilledTakerAmountAsync(orderHashHex: string): Promise<BigNumber.BigNumber> {
        assert.isValidOrderHash('orderHashHex', orderHashHex);

        const exchangeContract = await this.getExchangeContractAsync();
        let fillAmountInBaseUnits = await exchangeContract.filled.call(orderHashHex);
        // Wrap BigNumbers returned from web3 with our own (later) version of BigNumber
        fillAmountInBaseUnits = new BigNumber(fillAmountInBaseUnits);
        return fillAmountInBaseUnits;
    }
    /**
     * Retrieve the takerAmount of an order that has been cancelled.
     * @param   orderHashHex    The hex encoded orderHash for which you would like to retrieve the
     *                          cancelled takerAmount.
     * @return  The amount of the order (in taker tokens) that has been cancelled.
     */
    public async getCanceledTakerAmountAsync(orderHashHex: string): Promise<BigNumber.BigNumber> {
        assert.isValidOrderHash('orderHashHex', orderHashHex);

        const exchangeContract = await this.getExchangeContractAsync();
        let cancelledAmountInBaseUnits = await exchangeContract.cancelled.call(orderHashHex);
        // Wrap BigNumbers returned from web3 with our own (later) version of BigNumber
        cancelledAmountInBaseUnits = new BigNumber(cancelledAmountInBaseUnits);
        return cancelledAmountInBaseUnits;
    }
    /**
     * Fills a signed order with an amount denominated in baseUnits of the taker token.
     * Since the order in which transactions are included in the next block is indeterminate, race-conditions
     * could arise where a users balance or allowance changes before the fillOrder executes. Because of this,
     * we allow you to specify `shouldCheckTransfer`. If true, the smart contract will not throw if while
     * executing, the parties do not have sufficient balances/allowances, preserving gas costs. Setting it to
     * false forgoes this check and causes the smart contract to throw (using all the gas supplied) instead.
     * @param   signedOrder             A JS object that conforms to the SignedOrder interface.
     * @param   takerTokenFillAmount    The amount of the order (in taker tokens baseUnits) that you wish to fill.
     * @param   shouldCheckTransfer     Whether or not you wish for the contract call to throw if upon
     *                                  execution the tokens cannot be transferred.
     * @param   takerAddress            The user Ethereum address who would like to fill this order.
     *                                  Must be available via the supplied Web3.Provider passed to 0x.js.
     */
    @decorators.contractCallErrorHandler
    public async fillOrderAsync(signedOrder: SignedOrder, takerTokenFillAmount: BigNumber.BigNumber,
                                shouldCheckTransfer: boolean, takerAddress: string): Promise<void> {
        assert.doesConformToSchema('signedOrder', signedOrder, signedOrderSchema);
        assert.isBigNumber('takerTokenFillAmount', takerTokenFillAmount);
        assert.isBoolean('shouldCheckTransfer', shouldCheckTransfer);
        await assert.isSenderAddressAsync('takerAddress', takerAddress, this.web3Wrapper);

        const exchangeInstance = await this.getExchangeContractAsync();
        await this.validateFillOrderAndThrowIfInvalidAsync(signedOrder, takerTokenFillAmount, takerAddress);

        const [orderAddresses, orderValues] = ExchangeWrapper.getOrderAddressesAndValues(signedOrder);

        const gas = await exchangeInstance.fill.estimateGas(
            orderAddresses,
            orderValues,
            takerTokenFillAmount,
            shouldCheckTransfer,
            signedOrder.ecSignature.v,
            signedOrder.ecSignature.r,
            signedOrder.ecSignature.s,
            {
                from: takerAddress,
            },
        );
        const response: ContractResponse = await exchangeInstance.fill(
            orderAddresses,
            orderValues,
            takerTokenFillAmount,
            shouldCheckTransfer,
            signedOrder.ecSignature.v,
            signedOrder.ecSignature.r,
            signedOrder.ecSignature.s,
            {
                from: takerAddress,
                gas,
            },
        );
        this.throwErrorLogsAsErrors(response.logs);
    }
    /**
     * Sequentially and atomically fills signedOrders up to the specified takerTokenFillAmount.
     * If the fill amount is reached - it succeeds and does not fill the rest of the orders.
     * If fill amount is not reached - it fills as much of the fill amount as possible and succeeds.
     * @param   signedOrders            The array of signedOrders that you would like to fill until
     *                                  takerTokenFillAmount is reached.
     * @param   takerTokenFillAmount    The total amount of the takerTokens you would like to fill.
     * @param   shouldCheckTransfer     Whether or not you wish for the contract call to throw if upon
     *                                  execution any of the tokens cannot be transferred. If set to false,
     *                                  the call will continue to fill subsequent signedOrders even when
     *                                  some cannot be filled.
     * @param   takerAddress            The user Ethereum address who would like to fill these orders.
     *                                  Must be available via the supplied Web3.Provider passed to 0x.js.
     */
    @decorators.contractCallErrorHandler
    public async fillOrdersUpToAsync(signedOrders: SignedOrder[], takerTokenFillAmount: BigNumber.BigNumber,
                                     shouldCheckTransfer: boolean, takerAddress: string): Promise<void> {
        const takerTokenAddresses = _.map(signedOrders, signedOrder => signedOrder.takerTokenAddress);
        assert.hasAtMostOneUniqueValue(takerTokenAddresses,
                                        ExchangeContractErrs.MULTIPLE_TAKER_TOKENS_IN_FILL_UP_TO_DISALLOWED);
        assert.isBigNumber('takerTokenFillAmount', takerTokenFillAmount);
        assert.isBoolean('shouldCheckTransfer', shouldCheckTransfer);
        assert.doesConformToSchema('signedOrders', signedOrders, signedOrdersSchema);
        await assert.isSenderAddressAsync('takerAddress', takerAddress, this.web3Wrapper);
        for (const signedOrder of signedOrders) {
            await this.validateFillOrderAndThrowIfInvalidAsync(
                signedOrder, takerTokenFillAmount, takerAddress);
        }
        if (_.isEmpty(signedOrders)) {
            return; // no-op
        }

        const orderAddressesValuesAndSignatureArray = _.map(signedOrders, signedOrder => {
            return [
                ...ExchangeWrapper.getOrderAddressesAndValues(signedOrder),
                signedOrder.ecSignature.v,
                signedOrder.ecSignature.r,
                signedOrder.ecSignature.s,
            ];
        });
        // We use _.unzip<any> because _.unzip doesn't type check if values have different types :'(
        const [orderAddressesArray, orderValuesArray, vArray, rArray, sArray] = _.unzip<any>(
            orderAddressesValuesAndSignatureArray,
        );

        const exchangeInstance = await this.getExchangeContractAsync();
        const gas = await exchangeInstance.fillUpTo.estimateGas(
            orderAddressesArray,
            orderValuesArray,
            takerTokenFillAmount,
            shouldCheckTransfer,
            vArray,
            rArray,
            sArray,
            {
                from: takerAddress,
            },
        );
        const response: ContractResponse = await exchangeInstance.fillUpTo(
            orderAddressesArray,
            orderValuesArray,
            takerTokenFillAmount,
            shouldCheckTransfer,
            vArray,
            rArray,
            sArray,
            {
                from: takerAddress,
                gas,
            },
        );
        this.throwErrorLogsAsErrors(response.logs);
    }
    /**
     * Batch version of fillOrderAsync.
     * Executes multiple fills atomically in a single transaction.
     * If shouldCheckTransfer is set to true, it will continue filling subsequent orders even when earlier ones fail.
     * When shouldCheckTransfer is set to false, if any fill fails, the entire batch fails.
     * @param   orderFillRequests       An array of JS objects that conform to the OrderFillRequest interface.
     * @param   shouldCheckTransfer     Whether or not you wish for the contract call to throw if upon
     *                                  execution any of the tokens cannot be transferred. If set to false,
     *                                  the call will continue to fill subsequent signedOrders even when some
     *                                  cannot be filled.
     * @param   takerAddress            The user Ethereum address who would like to fill these orders.
     *                                  Must be available via the supplied Web3.Provider passed to 0x.js.
     */
    @decorators.contractCallErrorHandler
    public async batchFillOrderAsync(orderFillRequests: OrderFillRequest[],
                                     shouldCheckTransfer: boolean, takerAddress: string): Promise<void> {
        assert.isBoolean('shouldCheckTransfer', shouldCheckTransfer);
        await assert.isSenderAddressAsync('takerAddress', takerAddress, this.web3Wrapper);
        assert.doesConformToSchema('orderFillRequests', orderFillRequests, orderFillRequestsSchema);
        for (const orderFillRequest of orderFillRequests) {
            await this.validateFillOrderAndThrowIfInvalidAsync(
                orderFillRequest.signedOrder, orderFillRequest.takerTokenFillAmount, takerAddress);
        }
        if (_.isEmpty(orderFillRequests)) {
            return; // no-op
        }

        const orderAddressesValuesAmountsAndSignatureArray = _.map(orderFillRequests, orderFillRequest => {
            return [
                ...ExchangeWrapper.getOrderAddressesAndValues(orderFillRequest.signedOrder),
                orderFillRequest.takerTokenFillAmount,
                orderFillRequest.signedOrder.ecSignature.v,
                orderFillRequest.signedOrder.ecSignature.r,
                orderFillRequest.signedOrder.ecSignature.s,
            ];
        });
        // We use _.unzip<any> because _.unzip doesn't type check if values have different types :'(
        const [orderAddressesArray, orderValuesArray, takerTokenFillAmountArray, vArray, rArray, sArray] = _.unzip<any>(
            orderAddressesValuesAmountsAndSignatureArray,
        );

        const exchangeInstance = await this.getExchangeContractAsync();
        const gas = await exchangeInstance.batchFill.estimateGas(
            orderAddressesArray,
            orderValuesArray,
            takerTokenFillAmountArray,
            shouldCheckTransfer,
            vArray,
            rArray,
            sArray,
            {
                from: takerAddress,
            },
        );
        const response: ContractResponse = await exchangeInstance.batchFill(
            orderAddressesArray,
            orderValuesArray,
            takerTokenFillAmountArray,
            shouldCheckTransfer,
            vArray,
            rArray,
            sArray,
            {
                from: takerAddress,
                gas,
            },
        );
        this.throwErrorLogsAsErrors(response.logs);
    }
    /**
     * Attempts to fill a specific amount of an order. If the entire amount specified cannot be filled,
     * the fill order is abandoned.
     * @param   signedOrder             A JS object that conforms to the SignedOrder interface. The
     *                                  signedOrder you wish to fill.
     * @param   takerTokenFillAmount    The total amount of the takerTokens you would like to fill.
     * @param   takerAddress            The user Ethereum address who would like to fill this order.
     *                                  Must be available via the supplied Web3.Provider passed to 0x.js.
     */
<<<<<<< HEAD
    @decorators.contractCallErrorHandler
    public async fillOrKillOrderAsync(signedOrder: SignedOrder, fillTakerAmount: BigNumber.BigNumber,
                                      takerAddress: string) {
=======
    public async fillOrKillOrderAsync(signedOrder: SignedOrder, takerTokenFillAmount: BigNumber.BigNumber,
                                      takerAddress: string): Promise<void> {
>>>>>>> 4c812c99
        assert.doesConformToSchema('signedOrder', signedOrder, signedOrderSchema);
        assert.isBigNumber('takerTokenFillAmount', takerTokenFillAmount);
        await assert.isSenderAddressAsync('takerAddress', takerAddress, this.web3Wrapper);

        const exchangeInstance = await this.getExchangeContractAsync();
        await this.validateFillOrderAndThrowIfInvalidAsync(signedOrder, takerTokenFillAmount, takerAddress);

        await this.validateFillOrKillOrderAndThrowIfInvalidAsync(signedOrder, exchangeInstance.address,
                                                                 takerTokenFillAmount);

        const [orderAddresses, orderValues] = ExchangeWrapper.getOrderAddressesAndValues(signedOrder);

        const gas = await exchangeInstance.fillOrKill.estimateGas(
            orderAddresses,
            orderValues,
            takerTokenFillAmount,
            signedOrder.ecSignature.v,
            signedOrder.ecSignature.r,
            signedOrder.ecSignature.s,
            {
                from: takerAddress,
            },
        );
        const response: ContractResponse = await exchangeInstance.fillOrKill(
            orderAddresses,
            orderValues,
            takerTokenFillAmount,
            signedOrder.ecSignature.v,
            signedOrder.ecSignature.r,
            signedOrder.ecSignature.s,
            {
                from: takerAddress,
                gas,
            },
        );
        this.throwErrorLogsAsErrors(response.logs);
    }
    /**
     * Batch version of fillOrKill. Allows a taker to specify a batch of orders that will either be atomically
     * filled (each to the specified fillAmount) or aborted.
     * @param   orderFillOrKillRequests     An array of JS objects that conform to the OrderFillOrKillRequest interface.
     * @param   takerAddress                The user Ethereum address who would like to fill there orders.
     *                                      Must be available via the supplied Web3.Provider passed to 0x.js.
     */
    @decorators.contractCallErrorHandler
    public async batchFillOrKillAsync(orderFillOrKillRequests: OrderFillOrKillRequest[],
                                      takerAddress: string): Promise<void> {
        await assert.isSenderAddressAsync('takerAddress', takerAddress, this.web3Wrapper);
        assert.doesConformToSchema('orderFillOrKillRequests', orderFillOrKillRequests, orderFillOrKillRequestsSchema);
        const exchangeInstance = await this.getExchangeContractAsync();
        for (const request of orderFillOrKillRequests) {
            await this.validateFillOrKillOrderAndThrowIfInvalidAsync(request.signedOrder, exchangeInstance.address,
                                                                     request.fillTakerAmount);
        }

        const orderAddressesValuesAndTakerTokenFillAmounts = _.map(orderFillOrKillRequests, request => {
            return [
                ...ExchangeWrapper.getOrderAddressesAndValues(request.signedOrder),
                request.fillTakerAmount,
                request.signedOrder.ecSignature.v,
                request.signedOrder.ecSignature.r,
                request.signedOrder.ecSignature.s,
            ];
        });

        // We use _.unzip<any> because _.unzip doesn't type check if values have different types :'(
        const [orderAddresses, orderValues, fillTakerAmounts, vParams, rParams, sParams] =
              _.unzip<any>(orderAddressesValuesAndTakerTokenFillAmounts);

        const gas = await exchangeInstance.batchFillOrKill.estimateGas(
            orderAddresses,
            orderValues,
            fillTakerAmounts,
            vParams,
            rParams,
            sParams,
            {
                from: takerAddress,
            },
        );
        const response: ContractResponse = await exchangeInstance.batchFillOrKill(
            orderAddresses,
            orderValues,
            fillTakerAmounts,
            vParams,
            rParams,
            sParams,
            {
                from: takerAddress,
                gas,
            },
        );
        this.throwErrorLogsAsErrors(response.logs);
    }
    /**
     * Cancel a given fill amount of an order. Cancellations are cumulative.
     * @param   order                   A JS object that conforms to the Order or SignedOrder interface.
     *                                  The order you would like to cancel.
     * @param   takerTokenCancelAmount  The amount (specified in taker tokens) that you would like to cancel.
     */
    @decorators.contractCallErrorHandler
    public async cancelOrderAsync(
        order: Order|SignedOrder, takerTokenCancelAmount: BigNumber.BigNumber): Promise<void> {
        assert.doesConformToSchema('order', order, orderSchema);
        assert.isBigNumber('takerTokenCancelAmount', takerTokenCancelAmount);
        await assert.isSenderAddressAsync('order.maker', order.maker, this.web3Wrapper);

        const exchangeInstance = await this.getExchangeContractAsync();
        await this.validateCancelOrderAndThrowIfInvalidAsync(order, takerTokenCancelAmount);

        const [orderAddresses, orderValues] = ExchangeWrapper.getOrderAddressesAndValues(order);
        const gas = await exchangeInstance.cancel.estimateGas(
            orderAddresses,
            orderValues,
            takerTokenCancelAmount,
            {
                from: order.maker,
            },
        );
        const response: ContractResponse = await exchangeInstance.cancel(
            orderAddresses,
            orderValues,
            takerTokenCancelAmount,
            {
                from: order.maker,
                gas,
            },
        );
        this.throwErrorLogsAsErrors(response.logs);
    }
    /**
     * Batch version of cancelOrderAsync. Atomically cancels multiple orders in a single transaction.
     * All orders must be from the same maker.
     * @param   orderCancellationRequests   An array of JS objects that conform to the OrderCancellationRequest
     *                                      interface.
     */
    @decorators.contractCallErrorHandler
    public async batchCancelOrderAsync(orderCancellationRequests: OrderCancellationRequest[]): Promise<void> {
        const makers = _.map(orderCancellationRequests, cancellationRequest => cancellationRequest.order.maker);
        assert.hasAtMostOneUniqueValue(makers, ExchangeContractErrs.MULTIPLE_MAKERS_IN_SINGLE_CANCEL_BATCH_DISALLOWED);
        const maker = makers[0];
        await assert.isSenderAddressAsync('maker', maker, this.web3Wrapper);
        assert.doesConformToSchema('orderCancellationRequests', orderCancellationRequests,
                                   orderCancellationRequestsSchema);
        for (const cancellationRequest of orderCancellationRequests) {
            await this.validateCancelOrderAndThrowIfInvalidAsync(
                cancellationRequest.order, cancellationRequest.takerTokenCancelAmount,
            );
        }
        if (_.isEmpty(orderCancellationRequests)) {
            return; // no-op
        }
        const exchangeInstance = await this.getExchangeContractAsync();
        const orderAddressesValuesAndTakerTokenCancelAmounts = _.map(orderCancellationRequests, cancellationRequest => {
            return [
                ...ExchangeWrapper.getOrderAddressesAndValues(cancellationRequest.order),
                cancellationRequest.takerTokenCancelAmount,
            ];
        });
        // We use _.unzip<any> because _.unzip doesn't type check if values have different types :'(
        const [orderAddresses, orderValues, takerTokenCancelAmounts] =
            _.unzip<any>(orderAddressesValuesAndTakerTokenCancelAmounts);
        const gas = await exchangeInstance.batchCancel.estimateGas(
            orderAddresses,
            orderValues,
            takerTokenCancelAmounts,
            {
                from: maker,
            },
        );
        const response: ContractResponse = await exchangeInstance.batchCancel(
            orderAddresses,
            orderValues,
            takerTokenCancelAmounts,
            {
                from: maker,
                gas,
            },
        );
        this.throwErrorLogsAsErrors(response.logs);
    }
    /**
     * Subscribe to an event type emitted by the Exchange smart contract
     * @param   eventName           The exchange contract event you would like to subscribe to.
     * @param   subscriptionOpts    Subscriptions options that let you configure the subscription.
     * @param   indexFilterValues   A JS object where the keys are indexed args returned by the event and
     *                              the value is the value you are interested in. E.g `{maker: aUserAddressHex}`
     * @param   callback            The callback that will be called everytime a matching event is found.
     */
    public async subscribeAsync(eventName: ExchangeEvents, subscriptionOpts: SubscriptionOpts,
                                indexFilterValues: IndexFilterValues, callback: EventCallback):
                                Promise<void> {
        const exchangeContract = await this.getExchangeContractAsync();
        let createLogEvent: CreateContractEvent;
        switch (eventName) {
            case ExchangeEvents.LogFill:
                createLogEvent = exchangeContract.LogFill;
                break;
            case ExchangeEvents.LogError:
                createLogEvent = exchangeContract.LogError;
                break;
            case ExchangeEvents.LogCancel:
                createLogEvent = exchangeContract.LogCancel;
                break;
            default:
                utils.spawnSwitchErr('ExchangeEvents', eventName);
                return;
        }

        const logEventObj: ContractEventObj = createLogEvent(indexFilterValues, subscriptionOpts);
        logEventObj.watch(callback);
        this.exchangeLogEventObjs.push(logEventObj);
    }
    private async isValidSignatureUsingContractCallAsync(dataHex: string, ecSignature: ECSignature,
                                                         signerAddressHex: string): Promise<boolean> {
        assert.isHexString('dataHex', dataHex);
        assert.doesConformToSchema('ecSignature', ecSignature, ecSignatureSchema);
        assert.isETHAddressHex('signerAddressHex', signerAddressHex);

        const exchangeInstance = await this.getExchangeContractAsync();

        const isValidSignature = await exchangeInstance.isValidSignature.call(
            signerAddressHex,
            dataHex,
            ecSignature.v,
            ecSignature.r,
            ecSignature.s,
        );
        return isValidSignature;
    }
    private async getOrderHashHexAsync(order: Order|SignedOrder): Promise<string> {
        const exchangeInstance = await this.getExchangeContractAsync();
        const orderHashHex = utils.getOrderHashHex(order, exchangeInstance.address);
        return orderHashHex;
    }
    private async getOrderHashHexUsingContractCallAsync(order: Order|SignedOrder): Promise<string> {
        const exchangeInstance = await this.getExchangeContractAsync();
        const [orderAddresses, orderValues] = ExchangeWrapper.getOrderAddressesAndValues(order);
        const orderHashHex = await exchangeInstance.getOrderHash.call(orderAddresses, orderValues);
        return orderHashHex;
    }
    private async stopWatchingExchangeLogEventsAsync() {
        const stopWatchingPromises = _.map(this.exchangeLogEventObjs, logEventObj => {
            return promisify(logEventObj.stopWatching, logEventObj)();
        });
        await Promise.all(stopWatchingPromises);
        this.exchangeLogEventObjs = [];
    }
    private async validateFillOrderAndThrowIfInvalidAsync(signedOrder: SignedOrder,
                                                          fillTakerAmount: BigNumber.BigNumber,
                                                          senderAddress: string): Promise<void> {
        if (fillTakerAmount.eq(0)) {
            throw new Error(ExchangeContractErrs.ORDER_REMAINING_FILL_AMOUNT_ZERO);
        }
        if (signedOrder.taker !== constants.NULL_ADDRESS && signedOrder.taker !== senderAddress) {
            throw new Error(ExchangeContractErrs.TRANSACTION_SENDER_IS_NOT_FILL_ORDER_TAKER);
        }
        const currentUnixTimestampSec = utils.getCurrentUnixTimestamp();
        if (signedOrder.expirationUnixTimestampSec.lessThan(currentUnixTimestampSec)) {
            throw new Error(ExchangeContractErrs.ORDER_FILL_EXPIRED);
        }
        const zrxTokenAddress = await this.getZRXTokenAddressAsync();
        await this.validateFillOrderBalancesAndAllowancesAndThrowIfInvalidAsync(signedOrder, fillTakerAmount,
                                                               senderAddress, zrxTokenAddress);

        const wouldRoundingErrorOccur = await this.isRoundingErrorAsync(
            signedOrder.takerTokenAmount, fillTakerAmount, signedOrder.makerTokenAmount,
        );
        if (wouldRoundingErrorOccur) {
            throw new Error(ExchangeContractErrs.ORDER_FILL_ROUNDING_ERROR);
        }
    }
    private async validateCancelOrderAndThrowIfInvalidAsync(
        order: Order, takerTokenCancelAmount: BigNumber.BigNumber): Promise<void> {
        if (takerTokenCancelAmount.eq(0)) {
            throw new Error(ExchangeContractErrs.ORDER_CANCEL_AMOUNT_ZERO);
        }
        const orderHash = await this.getOrderHashHexAsync(order);
        const unavailableAmount = await this.getUnavailableTakerAmountAsync(orderHash);
        if (order.takerTokenAmount.minus(unavailableAmount).eq(0)) {
            throw new Error(ExchangeContractErrs.ORDER_ALREADY_CANCELLED_OR_FILLED);
        }
        const currentUnixTimestampSec = utils.getCurrentUnixTimestamp();
        if (order.expirationUnixTimestampSec.lessThan(currentUnixTimestampSec)) {
            throw new Error(ExchangeContractErrs.ORDER_CANCEL_EXPIRED);
        }
    }
    private async validateFillOrKillOrderAndThrowIfInvalidAsync(signedOrder: SignedOrder,
                                                                exchangeAddress: string,
                                                                fillTakerAmount: BigNumber.BigNumber) {
        // Check that fillValue available >= fillTakerAmount
        const orderHashHex = utils.getOrderHashHex(signedOrder, exchangeAddress);
        const unavailableTakerAmount = await this.getUnavailableTakerAmountAsync(orderHashHex);
        const remainingTakerAmount = signedOrder.takerTokenAmount.minus(unavailableTakerAmount);
        if (remainingTakerAmount < fillTakerAmount) {
            throw new Error(ExchangeContractErrs.INSUFFICIENT_REMAINING_FILL_AMOUNT);
        }
    }
    /**
     * This method does not currently validate the edge-case where the makerToken or takerToken is also the token used
     * to pay fees  (ZRX). It is possible for them to have enough for fees and the transfer but not both.
     * Handling the edge-cases that arise when this happens would require making sure that the user has sufficient
     * funds to pay both the fees and the transfer amount. We decided to punt on this for now as the contracts
     * will throw for these edge-cases.
     * TODO: Throw errors before calling the smart contract for these edge-cases in order to minimize
     * the callers gas costs.
     */
    private async validateFillOrderBalancesAndAllowancesAndThrowIfInvalidAsync(signedOrder: SignedOrder,
                                                                               fillTakerAmount: BigNumber.BigNumber,
                                                                               senderAddress: string,
                                                                               zrxTokenAddress: string): Promise<void> {

        const makerBalance = await this.tokenWrapper.getBalanceAsync(signedOrder.makerTokenAddress,
                                                                     signedOrder.maker);
        const takerBalance = await this.tokenWrapper.getBalanceAsync(signedOrder.takerTokenAddress, senderAddress);
        const makerAllowance = await this.tokenWrapper.getProxyAllowanceAsync(signedOrder.makerTokenAddress,
                                                                              signedOrder.maker);
        const takerAllowance = await this.tokenWrapper.getProxyAllowanceAsync(signedOrder.takerTokenAddress,
                                                                              senderAddress);

        // exchangeRate is the price of one maker token denominated in taker tokens
        const exchangeRate = signedOrder.takerTokenAmount.div(signedOrder.makerTokenAmount);
        const fillMakerAmountInBaseUnits = fillTakerAmount.div(exchangeRate);

        if (fillTakerAmount.greaterThan(takerBalance)) {
            throw new Error(ExchangeContractErrs.INSUFFICIENT_TAKER_BALANCE);
        }
        if (fillTakerAmount.greaterThan(takerAllowance)) {
            throw new Error(ExchangeContractErrs.INSUFFICIENT_TAKER_ALLOWANCE);
        }
        if (fillMakerAmountInBaseUnits.greaterThan(makerBalance)) {
            throw new Error(ExchangeContractErrs.INSUFFICIENT_MAKER_BALANCE);
        }
        if (fillMakerAmountInBaseUnits.greaterThan(makerAllowance)) {
            throw new Error(ExchangeContractErrs.INSUFFICIENT_MAKER_ALLOWANCE);
        }

        const makerFeeBalance = await this.tokenWrapper.getBalanceAsync(zrxTokenAddress,
                                                                        signedOrder.maker);
        const takerFeeBalance = await this.tokenWrapper.getBalanceAsync(zrxTokenAddress, senderAddress);
        const makerFeeAllowance = await this.tokenWrapper.getProxyAllowanceAsync(zrxTokenAddress,
                                                                                 signedOrder.maker);
        const takerFeeAllowance = await this.tokenWrapper.getProxyAllowanceAsync(zrxTokenAddress,
                                                                                 senderAddress);

        if (signedOrder.takerFee.greaterThan(takerFeeBalance)) {
            throw new Error(ExchangeContractErrs.INSUFFICIENT_TAKER_FEE_BALANCE);
        }
        if (signedOrder.takerFee.greaterThan(takerFeeAllowance)) {
            throw new Error(ExchangeContractErrs.INSUFFICIENT_TAKER_FEE_ALLOWANCE);
        }
        if (signedOrder.makerFee.greaterThan(makerFeeBalance)) {
            throw new Error(ExchangeContractErrs.INSUFFICIENT_MAKER_FEE_BALANCE);
        }
        if (signedOrder.makerFee.greaterThan(makerFeeAllowance)) {
            throw new Error(ExchangeContractErrs.INSUFFICIENT_MAKER_FEE_ALLOWANCE);
        }
    }
    private throwErrorLogsAsErrors(logs: ContractEvent[]): void {
        const errEvent = _.find(logs, {event: 'LogError'});
        if (!_.isUndefined(errEvent)) {
            const errCode = errEvent.args.errorId.toNumber();
            const errMessage = this.exchangeContractErrCodesToMsg[errCode];
            throw new Error(errMessage);
        }
    }
    private async isRoundingErrorAsync(takerTokenAmount: BigNumber.BigNumber,
                                       fillTakerAmount: BigNumber.BigNumber,
                                       makerTokenAmount: BigNumber.BigNumber): Promise<boolean> {
        await assert.isUserAddressAvailableAsync(this.web3Wrapper);
        const exchangeInstance = await this.getExchangeContractAsync();
        const isRoundingError = await exchangeInstance.isRoundingError.call(
            takerTokenAmount, fillTakerAmount, makerTokenAmount,
        );
        return isRoundingError;
    }
    private async getExchangeContractAsync(): Promise<ExchangeContract> {
        if (!_.isUndefined(this.exchangeContractIfExists)) {
            return this.exchangeContractIfExists;
        }
        const contractInstance = await this.instantiateContractIfExistsAsync((ExchangeArtifacts as any));
        this.exchangeContractIfExists = contractInstance as ExchangeContract;
        return this.exchangeContractIfExists;
    }
    private async getZRXTokenAddressAsync(): Promise<string> {
        const exchangeInstance = await this.getExchangeContractAsync();
        return exchangeInstance.ZRX.call();
    }
}<|MERGE_RESOLUTION|>--- conflicted
+++ resolved
@@ -327,14 +327,9 @@
      * @param   takerAddress            The user Ethereum address who would like to fill this order.
      *                                  Must be available via the supplied Web3.Provider passed to 0x.js.
      */
-<<<<<<< HEAD
     @decorators.contractCallErrorHandler
-    public async fillOrKillOrderAsync(signedOrder: SignedOrder, fillTakerAmount: BigNumber.BigNumber,
-                                      takerAddress: string) {
-=======
     public async fillOrKillOrderAsync(signedOrder: SignedOrder, takerTokenFillAmount: BigNumber.BigNumber,
                                       takerAddress: string): Promise<void> {
->>>>>>> 4c812c99
         assert.doesConformToSchema('signedOrder', signedOrder, signedOrderSchema);
         assert.isBigNumber('takerTokenFillAmount', takerTokenFillAmount);
         await assert.isSenderAddressAsync('takerAddress', takerAddress, this.web3Wrapper);
