--- conflicted
+++ resolved
@@ -27,13 +27,10 @@
     LogErrorContractEventArgs,
     LogFillContractEventArgs,
     LogCancelContractEventArgs,
-<<<<<<< HEAD
     EventCallback,
     ContractEventArg,
-=======
     ExchangeContractByAddress,
     ContractArtifact,
->>>>>>> d4cef895
 } from '../types';
 import {assert} from '../utils/assert';
 import {utils} from '../utils/utils';
