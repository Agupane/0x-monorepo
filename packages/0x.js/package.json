{
    "name": "0x.js",
<<<<<<< HEAD
    "version": "7.0.2",
=======
    "version": "7.1.0-beta.0",
>>>>>>> 8e6d92ca
    "engines": {
        "node": ">=6.12"
    },
    "description": "A javascript library for interacting with the 0x protocol",
    "keywords": [
        "0x.js",
        "0xproject",
        "ethereum",
        "tokens",
        "exchange"
    ],
    "main": "lib/index.js",
    "types": "lib/index.d.ts",
    "scripts": {
        "build": "yarn build:all",
        "build:ci": "yarn build:commonjs",
        "build:all": "run-p build:umd:prod build:commonjs",
        "lint": "tslint --format stylish --project .",
        "fix": "tslint --fix --format stylish --project .",
        "test:circleci": "run-s test:coverage",
        "rebuild_and_test": "run-s build test",
        "test:coverage": "nyc npm run test --all && yarn coverage:report:lcov",
        "coverage:report:lcov": "nyc report --reporter=text-lcov > coverage/lcov.info",
        "clean": "shx rm -rf _bundles lib test_temp src/generated_contract_wrappers generated_docs",
        "build:umd:prod": "NODE_ENV=production node --max_old_space_size=8192 ../../node_modules/.bin/webpack --mode production",
        "build:commonjs": "tsc -b",
        "diff_docs": "git diff --exit-code ./docs",
        "s3:sync_md_docs": "aws s3 sync ./docs s3://docs-markdown/${npm_package_name}/v${npm_package_version} --profile 0xproject --region us-east-1 --grants read=uri=http://acs.amazonaws.com/groups/global/AllUsers",
        "docs:md": "ts-doc-gen --sourceDir='$PROJECT_FILES' --output=$MD_FILE_DIR --fileExtension=mdx --tsconfig=./typedoc-tsconfig.json",
        "docs:json": "typedoc --excludePrivate --excludeExternals --excludeProtected --ignoreCompilerErrors --target ES5 --tsconfig typedoc-tsconfig.json --json $JSON_FILE_PATH $PROJECT_FILES"
    },
    "config": {
        "postpublish": {
            "assets": [
                "packages/0x.js/_bundles/index.js",
                "packages/0x.js/_bundles/index.min.js"
            ]
        }
    },
    "repository": {
        "type": "git",
        "url": "https://github.com/0xProject/0x-monorepo"
    },
    "license": "Apache-2.0",
    "devDependencies": {
<<<<<<< HEAD
        "@0x/contract-addresses": "^3.2.0",
        "@0x/dev-utils": "^2.3.3",
        "@0x/migrations": "^4.3.2",
=======
        "@0x/contract-addresses": "^3.3.0-beta.0",
        "@0x/dev-utils": "^2.4.0-beta.0",
        "@0x/migrations": "^4.4.0-beta.0",
>>>>>>> 8e6d92ca
        "@0x/ts-doc-gen": "^0.0.22",
        "@0x/tslint-config": "^3.0.1",
        "@types/lodash": "4.14.104",
        "@types/mocha": "^5.2.7",
        "@types/node": "*",
        "@types/sinon": "^2.2.2",
        "awesome-typescript-loader": "^5.2.1",
        "chai": "^4.0.1",
        "chai-as-promised": "^7.1.0",
        "chai-bignumber": "^3.0.0",
        "copyfiles": "^2.0.0",
        "dirty-chai": "^2.0.1",
        "make-promises-safe": "^1.1.0",
        "mocha": "^6.2.0",
        "npm-run-all": "^4.1.2",
        "nyc": "^11.0.1",
        "opn-cli": "^3.1.0",
        "shx": "^0.2.2",
        "sinon": "^4.0.0",
        "source-map-support": "^0.5.0",
        "terser-webpack-plugin": "^2.0.1",
        "tslint": "5.11.0",
        "typedoc": "^0.15.0",
        "typescript": "3.0.1",
        "uglifyjs-webpack-plugin": "^2.0.1",
        "webpack": "^4.20.2"
    },
    "dependencies": {
<<<<<<< HEAD
        "@0x/abi-gen-wrappers": "^5.3.2",
        "@0x/assert": "^2.1.6",
        "@0x/asset-swapper": "^2.0.0",
        "@0x/base-contract": "^5.4.0",
        "@0x/contract-wrappers": "^12.1.0",
        "@0x/order-utils": "^8.4.0",
        "@0x/subproviders": "^5.0.4",
        "@0x/types": "^2.4.3",
        "@0x/typescript-typings": "^4.3.0",
        "@0x/utils": "^4.5.2",
        "@0x/web3-wrapper": "^6.0.13",
        "@types/web3-provider-engine": "^14.0.0",
        "ethereum-types": "^2.1.6",
=======
        "@0x/abi-gen-wrappers": "^5.4.0-beta.0",
        "@0x/assert": "^2.2.0-beta.0",
        "@0x/asset-swapper": "^2.1.0-beta.0",
        "@0x/base-contract": "^5.5.0-beta.0",
        "@0x/contract-wrappers": "^12.2.0-beta.0",
        "@0x/order-utils": "^8.5.0-beta.0",
        "@0x/subproviders": "^5.1.0-beta.0",
        "@0x/types": "^2.5.0-beta.0",
        "@0x/typescript-typings": "^4.4.0-beta.0",
        "@0x/utils": "^4.6.0-beta.0",
        "@0x/web3-wrapper": "^6.1.0-beta.0",
        "@types/web3-provider-engine": "^14.0.0",
        "ethereum-types": "^2.2.0-beta.0",
>>>>>>> 8e6d92ca
        "ethers": "~4.0.4",
        "lodash": "^4.17.11",
        "web3-provider-engine": "14.0.6"
    },
    "publishConfig": {
        "access": "public"
    }
}<|MERGE_RESOLUTION|>--- conflicted
+++ resolved
@@ -1,10 +1,6 @@
 {
     "name": "0x.js",
-<<<<<<< HEAD
-    "version": "7.0.2",
-=======
     "version": "7.1.0-beta.0",
->>>>>>> 8e6d92ca
     "engines": {
         "node": ">=6.12"
     },
@@ -50,15 +46,9 @@
     },
     "license": "Apache-2.0",
     "devDependencies": {
-<<<<<<< HEAD
-        "@0x/contract-addresses": "^3.2.0",
-        "@0x/dev-utils": "^2.3.3",
-        "@0x/migrations": "^4.3.2",
-=======
         "@0x/contract-addresses": "^3.3.0-beta.0",
         "@0x/dev-utils": "^2.4.0-beta.0",
         "@0x/migrations": "^4.4.0-beta.0",
->>>>>>> 8e6d92ca
         "@0x/ts-doc-gen": "^0.0.22",
         "@0x/tslint-config": "^3.0.1",
         "@types/lodash": "4.14.104",
@@ -87,21 +77,6 @@
         "webpack": "^4.20.2"
     },
     "dependencies": {
-<<<<<<< HEAD
-        "@0x/abi-gen-wrappers": "^5.3.2",
-        "@0x/assert": "^2.1.6",
-        "@0x/asset-swapper": "^2.0.0",
-        "@0x/base-contract": "^5.4.0",
-        "@0x/contract-wrappers": "^12.1.0",
-        "@0x/order-utils": "^8.4.0",
-        "@0x/subproviders": "^5.0.4",
-        "@0x/types": "^2.4.3",
-        "@0x/typescript-typings": "^4.3.0",
-        "@0x/utils": "^4.5.2",
-        "@0x/web3-wrapper": "^6.0.13",
-        "@types/web3-provider-engine": "^14.0.0",
-        "ethereum-types": "^2.1.6",
-=======
         "@0x/abi-gen-wrappers": "^5.4.0-beta.0",
         "@0x/assert": "^2.2.0-beta.0",
         "@0x/asset-swapper": "^2.1.0-beta.0",
@@ -115,7 +90,6 @@
         "@0x/web3-wrapper": "^6.1.0-beta.0",
         "@types/web3-provider-engine": "^14.0.0",
         "ethereum-types": "^2.2.0-beta.0",
->>>>>>> 8e6d92ca
         "ethers": "~4.0.4",
         "lodash": "^4.17.11",
         "web3-provider-engine": "14.0.6"
