--- conflicted
+++ resolved
@@ -1,10 +1,6 @@
 {
     "name": "@0x/utils",
-<<<<<<< HEAD
-    "version": "4.5.2",
-=======
     "version": "4.6.0-beta.0",
->>>>>>> 8e6d92ca
     "engines": {
         "node": ">=6.12"
     },
@@ -49,23 +45,14 @@
         "typescript": "3.0.1"
     },
     "dependencies": {
-<<<<<<< HEAD
-        "@0x/types": "^2.4.3",
-        "@0x/typescript-typings": "^4.3.0",
-=======
         "@0x/types": "^2.5.0-beta.0",
         "@0x/typescript-typings": "^4.4.0-beta.0",
->>>>>>> 8e6d92ca
         "@types/node": "*",
         "abortcontroller-polyfill": "^1.1.9",
         "bignumber.js": "~8.0.2",
         "chalk": "^2.3.0",
         "detect-node": "2.0.3",
-<<<<<<< HEAD
-        "ethereum-types": "^2.1.6",
-=======
         "ethereum-types": "^2.2.0-beta.0",
->>>>>>> 8e6d92ca
         "ethereumjs-util": "^5.1.1",
         "ethers": "~4.0.4",
         "isomorphic-fetch": "2.2.1",
