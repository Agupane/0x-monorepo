[
    {
<<<<<<< HEAD
        "version": "4.6.0",
        "changes": [
            {
                "note": "Allow for array types in `RevertError`s.",
                "pr": 2075
            },
            {
                "note": "Have Ganache `Error` -> `RevertError` coercion fail if it can't look up the selector.",
                "pr": 2109
            },
            {
                "note": "Add `LibFixedMath` `RevertError` types.",
                "pr": 2109
            },
            {
                "note": "Add `RawRevertError` `RevertError` type.",
                "pr": 2109
            },
            {
                "note": "Make `RevertError.decode()` optionally return a `RawRevertError` if the selector is unknown.",
                "pr": 2109
            },
            {
                "note": "Rename `length` field of `AuthorizableRevertErrors.IndexOutOfBoundsError` type to `len`.",
                "pr": 2109
=======
        "timestamp": 1568744790,
        "version": "4.5.2",
        "changes": [
            {
                "note": "Dependencies updated"
            }
        ]
    },
    {
        "timestamp": 1567521715,
        "version": "4.5.1",
        "changes": [
            {
                "note": "Dependencies updated"
>>>>>>> ec92cea5
            }
        ]
    },
    {
        "version": "4.5.0",
        "changes": [
            {
                "note": "Add `SafeMathRevertErrors.SafeMathErrorCodes.Uint256DivisionByZero`",
                "pr": 2031
            },
            {
                "note": "Updated to include `strictDecode` for decoding method arguments",
                "pr": 2018
            },
            {
                "note": "Throw exception when trying to decode beyond boundaries of calldata",
                "pr": 2018
            }
        ],
        "timestamp": 1565296576
    },
    {
        "timestamp": 1564604963,
        "version": "4.4.2",
        "changes": [
            {
                "note": "Dependencies updated"
            }
        ]
    },
    {
        "timestamp": 1563957393,
        "version": "4.4.1",
        "changes": [
            {
                "note": "Dependencies updated"
            }
        ]
    },
    {
        "version": "4.4.0",
        "changes": [
            {
                "note": "Add function deleteNestedProperty",
                "pr": 1842
            },
            {
                "note": "Add `getChainIdAsync()` to `providerUtils`",
                "pr": 1742
            },
            {
                "note": "More robust normalization of `uint256` types in `sign_typed_data_utils`",
                "pr": 1742
            },
            {
                "note": "Add `RevertError`, `StringRevertError`, `AnyRevertError` types and associated utilities",
                "pr": 1761
            },
            {
                "note": "Update `RevertError` construction to produce a readable `Error` message",
                "pr": 1819
            },
            {
                "note": "Add `Error` -> `RevertError` functions",
                "pr": 1819
            },
            {
                "note": "Add `toStringTag` symbol to `RevertError`",
                "pr": 1885
            }
        ],
        "timestamp": 1563006338
    },
    {
        "version": "4.3.3",
        "changes": [
            {
                "note": "Fixed spelling error in ABI Encoder error message",
                "pr": 1808
            }
        ],
        "timestamp": 1557507213
    },
    {
        "version": "4.3.2",
        "changes": [
            {
                "note": "Support for ABI encoding multibyte strings (fixes issue #1723)",
                "pr": 1806
            }
        ]
    },
    {
        "version": "4.3.1",
        "changes": [
            {
                "note": "Dependencies updated"
            }
        ],
        "timestamp": 1554997931
    },
    {
        "version": "4.3.0",
        "changes": [
            {
                "note": "Added `startProviderEngine` to `providerUtils`. Preventing excess block polling",
                "pr": 1695
            }
        ],
        "timestamp": 1553183790
    },
    {
        "timestamp": 1553091633,
        "version": "4.2.3",
        "changes": [
            {
                "note": "Dependencies updated"
            }
        ]
    },
    {
        "version": "4.2.2",
        "changes": [
            {
                "note": "Fix issue where process is not defined in browser context",
                "pr": 1660
            }
        ],
        "timestamp": 1551479279
    },
    {
        "timestamp": 1551220833,
        "version": "4.2.1",
        "changes": [
            {
                "note": "Dependencies updated"
            }
        ]
    },
    {
        "version": "4.2.0",
        "changes": [
            {
                "note": "Export providerUtils which helps standardize all supported provider interfaces into the ZeroExProvider interface",
                "pr": 1627
            },
            {
                "note": "Add `logUtils.table` and `logUtils.header`",
                "pr": 1638
            }
        ],
        "timestamp": 1551130135
    },
    {
        "version": "4.1.0",
        "changes": [
            {
                "note": "Added method decoding to AbiDecoder",
                "pr": 1569
            }
        ],
        "timestamp": 1549733923
    },
    {
        "version": "4.0.4",
        "changes": [
            {
                "note": "Cleaner signature parsing",
                "pr": 1592
            }
        ]
    },
    {
        "version": "4.0.3",
        "changes": [
            {
                "note": "Dependencies updated"
            }
        ],
        "timestamp": 1549547375
    },
    {
        "version": "4.0.2",
        "changes": [
            {
                "note": "ABI Decode NULL for all data types",
                "pr": 1587
            }
        ],
        "timestamp": 1549452781
    },
    {
        "version": "4.0.1",
        "changes": [
            {
                "note": "ABI Decode NULL as False",
                "pr": 1582
            }
        ],
        "timestamp": 1549373905
    },
    {
        "version": "4.0.0",
        "changes": [
            {
                "note": "Upgrade the bignumber.js to v8.0.2",
                "pr": 1517
            }
        ]
    },
    {
        "timestamp": 1547561734,
        "version": "3.0.1",
        "changes": [
            {
                "note": "Dependencies updated"
            }
        ]
    },
    {
        "version": "3.0.0",
        "changes": [
            {
                "note": "Make `promisify` resolve when the callback error is undefined.",
                "pr": 1501
            }
        ],
        "timestamp": 1547225310
    },
    {
        "version": "2.1.1",
        "changes": [
            {
                "note": "Add `should` prefix to names of properties in EncodingRules and DecodingRules",
                "pr": 1363
            }
        ],
        "timestamp": 1547040760
    },
    {
        "version": "2.1.0",
        "changes": [
            {
                "note": "Add `logWithTime` to `logUtils`",
                "pr": 1461
            }
        ]
    },
    {
        "version": "2.0.8",
        "changes": [
            {
                "note": "Dependencies updated"
            }
        ],
        "timestamp": 1544739608
    },
    {
        "version": "2.0.7",
        "changes": [
            {
                "note": "Optimized ABI Encoder/Decoder. Generates compressed calldata to save gas. Generates human-readable calldata to aid development."
            }
        ],
        "timestamp": 1544570656
    },
    {
        "timestamp": 1542821676,
        "version": "2.0.6",
        "changes": [
            {
                "note": "Dependencies updated"
            }
        ]
    },
    {
        "timestamp": 1542208198,
        "version": "2.0.5",
        "changes": [
            {
                "note": "Dependencies updated"
            }
        ]
    },
    {
        "version": "2.0.4",
        "changes": [
            {
                "note": "Dependencies updated"
            }
        ],
        "timestamp": 1541740904
    },
    {
        "timestamp": 1539871071,
        "version": "2.0.3",
        "changes": [
            {
                "note": "Dependencies updated"
            }
        ]
    },
    {
        "timestamp": 1538693146,
        "version": "2.0.2",
        "changes": [
            {
                "note": "Dependencies updated"
            }
        ]
    },
    {
        "timestamp": 1538475601,
        "version": "2.0.1",
        "changes": [
            {
                "note": "Dependencies updated"
            }
        ]
    },
    {
        "version": "2.0.0",
        "changes": [
            {
                "note": "Make abi_decoder compatible with ethers ^4.0.0",
                "pr": 1069
            }
        ],
        "timestamp": 1538157789
    },
    {
        "timestamp": 1537907159,
        "version": "1.0.11",
        "changes": [
            {
                "note": "Dependencies updated"
            }
        ]
    },
    {
        "timestamp": 1537875740,
        "version": "1.0.10",
        "changes": [
            {
                "note": "Dependencies updated"
            }
        ]
    },
    {
        "timestamp": 1537541580,
        "version": "1.0.9",
        "changes": [
            {
                "note": "Dependencies updated"
            }
        ]
    },
    {
        "timestamp": 1536142250,
        "version": "1.0.8",
        "changes": [
            {
                "note": "Dependencies updated"
            }
        ]
    },
    {
        "timestamp": 1535377027,
        "version": "1.0.7",
        "changes": [
            {
                "note": "Dependencies updated"
            }
        ]
    },
    {
        "timestamp": 1535133899,
        "version": "1.0.6",
        "changes": [
            {
                "note": "Dependencies updated"
            }
        ]
    },
    {
        "version": "1.0.5",
        "changes": [
            {
                "note": "Increased BigNumber decimal precision from 20 to 78",
                "pr": 807
            },
            {
                "note": "Store different ABIs for events with same function signature and different amount of indexed arguments",
                "pr": 933
            }
        ],
        "timestamp": 1534210131
    },
    {
        "timestamp": 1532619515,
        "version": "1.0.4",
        "changes": [
            {
                "note": "Dependencies updated"
            }
        ]
    },
    {
        "timestamp": 1532614997,
        "version": "1.0.3",
        "changes": [
            {
                "note": "Dependencies updated"
            }
        ]
    },
    {
        "timestamp": 1532605697,
        "version": "1.0.2",
        "changes": [
            {
                "note": "Dependencies updated"
            }
        ]
    },
    {
        "version": "1.0.1",
        "changes": [
            {
                "note": "Add `AbortController` polyfill to `fetchAsync`",
                "pr": 903
            }
        ],
        "timestamp": 1532357734
    },
    {
        "timestamp": 1532043000,
        "version": "1.0.0",
        "changes": [
            {
                "note": "Add `fetchAsync` which adds a default timeout to all requests",
                "pr": 874
            }
        ]
    },
    {
        "timestamp": 1531919263,
        "version": "0.7.3",
        "changes": [
            {
                "note": "Dependencies updated"
            }
        ]
    },
    {
        "version": "0.7.2",
        "changes": [
            {
                "note": "Added errorUtils.spawnSwitchErr"
            },
            {
                "note": "Add logUtils.warn",
                "pr": 589
            },
            {
                "note": "Fixes uncaught Error in abi_decoder",
                "pr": 763
            }
        ],
        "timestamp": 1531149657
    },
    {
        "timestamp": 1529397769,
        "version": "0.7.1",
        "changes": [
            {
                "note": "Dependencies updated"
            }
        ]
    },
    {
        "version": "0.7.0",
        "changes": [
            {
                "note": "Incorrect publish that was unpublished"
            }
        ],
        "timestamp": 1527810075
    },
    {
        "timestamp": 1527009133,
        "version": "0.6.2",
        "changes": [
            {
                "note": "Dependencies updated"
            }
        ]
    },
    {
        "timestamp": 1525477860,
        "version": "0.6.1",
        "changes": [
            {
                "note": "Dependencies updated"
            }
        ]
    },
    {
        "version": "0.6.0",
        "changes": [
            {
                "note": "Update ethers-contracts to ethers.js",
                "pr": 540
            }
        ],
        "timestamp": 1525428773
    },
    {
        "version": "0.5.2",
        "changes": [
            {
                "note": "Export NULL_BYTES constant",
                "pr": 500
            }
        ],
        "timestamp": 1524044013
    },
    {
        "timestamp": 1523462196,
        "version": "0.5.1",
        "changes": [
            {
                "note": "Dependencies updated"
            }
        ]
    },
    {
        "version": "0.5.0",
        "changes": [
            {
                "note": "Make `AbiDecoder.addABI` public",
                "pr": 485
            }
        ],
        "timestamp": 1522673609
    },
    {
        "timestamp": 1522658513,
        "version": "0.4.4",
        "changes": [
            {
                "note": "Dependencies updated"
            }
        ]
    },
    {
        "version": "0.4.3",
        "changes": [
            {
                "note": "Add `@types/node` to dependencies since `intervalUtils` has the `NodeJS` type as part of its public interface."
            }
        ],
        "timestamp": 1521298800
    },
    {
        "version": "0.4.2",
        "changes": [
            {
                "note": "Consolidate all `console.log` calls into `logUtils` in the `@0xproject/utils` package",
                "pr": 452
            }
        ],
        "timestamp": 1521298800
    },
    {
        "version": "0.4.0",
        "changes": [
            {
                "note": "Use `ethers-contracts` as a backend to decode event args",
                "pr": 413
            },
            {
                "note": "Move web3 types from devDep to dep since required when using this package",
                "pr": 429
            }
        ],
        "timestamp": 1520089200
    },
    {
        "version": "0.3.2",
        "changes": [
            {
                "note": "Fix publishing issue where .npmignore was not properly excluding undesired content",
                "pr": 389
            }
        ],
        "timestamp": 1518102000
    },
    {
        "version": "0.3.0",
        "changes": [
            {
                "note": "Fix a bug related to event signature collisions (argument indexes aren't included in event signatures) in the abi_decoder. The decoder used to throw on unknown events with identical signatures as a known event (except indexes).",
                "pr": 366
            }
        ],
        "timestamp": 1517756400
    },
    {
        "version": "0.2.0",
        "changes": [
            {
                "note": "Add `onError` parameter to `intervalUtils.setAsyncExcludingInterval`",
                "pr": 312
            },
            {
                "note": "Add `intervalUtils.setInterval`",
                "pr": 312
            }
        ],
        "timestamp": 1516114800
    }
]<|MERGE_RESOLUTION|>--- conflicted
+++ resolved
@@ -1,6 +1,5 @@
 [
     {
-<<<<<<< HEAD
         "version": "4.6.0",
         "changes": [
             {
@@ -26,7 +25,10 @@
             {
                 "note": "Rename `length` field of `AuthorizableRevertErrors.IndexOutOfBoundsError` type to `len`.",
                 "pr": 2109
-=======
+            }
+        ]
+    },
+    {
         "timestamp": 1568744790,
         "version": "4.5.2",
         "changes": [
@@ -41,7 +43,6 @@
         "changes": [
             {
                 "note": "Dependencies updated"
->>>>>>> ec92cea5
             }
         ]
     },
