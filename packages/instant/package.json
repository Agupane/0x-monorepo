--- conflicted
+++ resolved
@@ -1,10 +1,6 @@
 {
     "name": "@0x/instant",
-<<<<<<< HEAD
-    "version": "1.0.3",
-=======
     "version": "1.0.4",
->>>>>>> 6d45becc
     "engines": {
         "node": ">=6.12"
     },
@@ -45,20 +41,6 @@
     },
     "homepage": "https://github.com/0xProject/0x-monorepo/packages/instant/README.md",
     "dependencies": {
-<<<<<<< HEAD
-        "@0x/assert": "^1.0.19",
-        "@0x/asset-buyer": "^3.0.3",
-        "@0x/json-schemas": "^2.1.3",
-        "@0x/order-utils": "^3.0.6",
-        "@0x/subproviders": "^2.1.7",
-        "@0x/types": "^1.4.0",
-        "@0x/typescript-typings": "^3.0.5",
-        "@0x/utils": "^2.0.7",
-        "@0x/web3-wrapper": "^3.2.0",
-        "bowser": "^1.9.4",
-        "copy-to-clipboard": "^3.0.8",
-        "ethereum-types": "^1.1.3",
-=======
         "@0x/assert": "^1.0.20",
         "@0x/asset-buyer": "^3.0.4",
         "@0x/json-schemas": "^2.1.4",
@@ -71,7 +53,6 @@
         "bowser": "^1.9.4",
         "copy-to-clipboard": "^3.0.8",
         "ethereum-types": "^1.1.4",
->>>>>>> 6d45becc
         "lodash": "^4.17.5",
         "polished": "^2.2.0",
         "react": "^16.5.2",
