import * as React from 'react';

import { LatestBuyQuoteOrderDetails } from '../containers/latest_buy_quote_order_details';
import { LatestError } from '../containers/latest_error';
import { SelectedAssetBuyOrderStateButtons } from '../containers/selected_asset_buy_order_state_buttons';
import { SelectedAssetInstantHeading } from '../containers/selected_asset_instant_heading';
<<<<<<< HEAD

import { SelectedAssetBuyOrderProgress } from '../containers/selected_asset_buy_order_progress';

=======
>>>>>>> 0955feb0
import { ColorOption } from '../style/theme';
import { zIndex } from '../style/z_index';

import { SlideAnimationState } from './animations/slide_animation';
import { SlidingPanel } from './sliding_panel';
import { Container, Flex } from './ui';
export interface ZeroExInstantContainerProps {}
export interface ZeroExInstantContainerState {
    tokenSelectionPanelAnimationState: SlideAnimationState;
}

<<<<<<< HEAD
export const ZeroExInstantContainer: React.StatelessComponent<ZeroExInstantContainerProps> = props => (
    <Container width="350px">
        <Container zIndex={1} position="relative">
            <LatestError />
        </Container>
        <Container
            zIndex={2}
            position="relative"
            backgroundColor={ColorOption.white}
            borderRadius="3px"
            hasBoxShadow={true}
        >
            <Flex direction="column" justify="flex-start">
                <SelectedAssetInstantHeading />
                <SelectedAssetBuyOrderProgress />
                <LatestBuyQuoteOrderDetails />
                <Container padding="20px" width="100%">
                    <SelectedAssetBuyOrderStateButtons />
=======
export class ZeroExInstantContainer extends React.Component<ZeroExInstantContainerProps, ZeroExInstantContainerState> {
    public state = {
        tokenSelectionPanelAnimationState: 'none' as SlideAnimationState,
    };
    public render(): React.ReactNode {
        return (
            <Container width="350px" position="relative">
                <Container zIndex={zIndex.errorPopup} position="relative">
                    <LatestError />
                </Container>
                <Container
                    zIndex={zIndex.mainContainer}
                    position="relative"
                    backgroundColor={ColorOption.white}
                    borderRadius="3px"
                    hasBoxShadow={true}
                    overflow="hidden"
                >
                    <Flex direction="column" justify="flex-start">
                        <SelectedAssetInstantHeading onSelectAssetClick={this._handleSymbolClick} />
                        <LatestBuyQuoteOrderDetails />
                        <Container padding="20px" width="100%">
                            <SelectedAssetBuyOrderStateButtons />
                        </Container>
                    </Flex>
                    <SlidingPanel
                        animationState={this.state.tokenSelectionPanelAnimationState}
                        onClose={this._handlePanelClose}
                    >
                        Select Your Token
                    </SlidingPanel>
>>>>>>> 0955feb0
                </Container>
            </Container>
        );
    }
    private readonly _handleSymbolClick = (): void => {
        this.setState({
            tokenSelectionPanelAnimationState: 'slidIn',
        });
    };
    private readonly _handlePanelClose = (): void => {
        this.setState({
            tokenSelectionPanelAnimationState: 'slidOut',
        });
    };
}<|MERGE_RESOLUTION|>--- conflicted
+++ resolved
@@ -4,12 +4,9 @@
 import { LatestError } from '../containers/latest_error';
 import { SelectedAssetBuyOrderStateButtons } from '../containers/selected_asset_buy_order_state_buttons';
 import { SelectedAssetInstantHeading } from '../containers/selected_asset_instant_heading';
-<<<<<<< HEAD
 
 import { SelectedAssetBuyOrderProgress } from '../containers/selected_asset_buy_order_progress';
 
-=======
->>>>>>> 0955feb0
 import { ColorOption } from '../style/theme';
 import { zIndex } from '../style/z_index';
 
@@ -21,26 +18,6 @@
     tokenSelectionPanelAnimationState: SlideAnimationState;
 }
 
-<<<<<<< HEAD
-export const ZeroExInstantContainer: React.StatelessComponent<ZeroExInstantContainerProps> = props => (
-    <Container width="350px">
-        <Container zIndex={1} position="relative">
-            <LatestError />
-        </Container>
-        <Container
-            zIndex={2}
-            position="relative"
-            backgroundColor={ColorOption.white}
-            borderRadius="3px"
-            hasBoxShadow={true}
-        >
-            <Flex direction="column" justify="flex-start">
-                <SelectedAssetInstantHeading />
-                <SelectedAssetBuyOrderProgress />
-                <LatestBuyQuoteOrderDetails />
-                <Container padding="20px" width="100%">
-                    <SelectedAssetBuyOrderStateButtons />
-=======
 export class ZeroExInstantContainer extends React.Component<ZeroExInstantContainerProps, ZeroExInstantContainerState> {
     public state = {
         tokenSelectionPanelAnimationState: 'none' as SlideAnimationState,
@@ -61,6 +38,7 @@
                 >
                     <Flex direction="column" justify="flex-start">
                         <SelectedAssetInstantHeading onSelectAssetClick={this._handleSymbolClick} />
+                        <SelectedAssetBuyOrderProgress />
                         <LatestBuyQuoteOrderDetails />
                         <Container padding="20px" width="100%">
                             <SelectedAssetBuyOrderStateButtons />
@@ -72,7 +50,6 @@
                     >
                         Select Your Token
                     </SlidingPanel>
->>>>>>> 0955feb0
                 </Container>
             </Container>
         );
