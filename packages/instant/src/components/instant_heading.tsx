import { BigNumber } from '@0x/utils';
import * as _ from 'lodash';
import * as React from 'react';

import { SelectedAssetAmountInput } from '../containers/selected_asset_amount_input';
import { ColorOption } from '../style/theme';
import { AsyncProcessState } from '../types';
import { format } from '../util/format';

import { AmountPlaceholder } from './amount_placeholder';
import { Container, Flex, Text } from './ui';
import { Icon } from './ui/icon';

export interface InstantHeadingProps {
    selectedAssetAmount?: BigNumber;
    totalEthBaseAmount?: BigNumber;
    ethUsdPrice?: BigNumber;
    quoteRequestState: AsyncProcessState;
    buyOrderState: AsyncProcessState;
}

const placeholderColor = ColorOption.white;
export class InstantHeading extends React.Component<InstantHeadingProps, {}> {
    public render(): React.ReactNode {
        const iconOrAmounts = this._renderIcon() || this._renderAmountsSection();
        return (
            <Container
                backgroundColor={ColorOption.primaryColor}
                padding="20px"
                width="100%"
                borderRadius="3px 3px 0px 0px"
            >
                <Container marginBottom="5px">
                    <Text
                        letterSpacing="1px"
                        fontColor={ColorOption.white}
                        opacity={0.7}
                        fontWeight={500}
                        textTransform="uppercase"
                        fontSize="12px"
                    >
                        {this._renderTopText()}
                    </Text>
                </Container>
                <Flex direction="row" justify="space-between">
                    <SelectedAssetAmountInput fontSize="45px" />
                    <Flex direction="column" justify="space-between">
                        {iconOrAmounts}
                    </Flex>
                </Flex>
            </Container>
        );
    }

    private _renderAmountsSection(): React.ReactNode {
        return (
            <Container>
                <Container marginBottom="5px">{this._placeholderOrAmount(this._ethAmount)}</Container>
                <Container opacity={0.7}>{this._placeholderOrAmount(this._dollarAmount)}</Container>
            </Container>
        );
    }

    private _renderIcon(): React.ReactNode {
        if (this.props.buyOrderState === AsyncProcessState.FAILURE) {
            return <Icon icon={'failed'} width={34} height={34} color={ColorOption.white} />;
        }
        return undefined;
    }

    private _renderTopText(): React.ReactNode {
        if (this.props.buyOrderState === AsyncProcessState.FAILURE) {
            return 'Order failed';
        }

        return 'I want to buy';
    }

    private _placeholderOrAmount(amountFunction: () => React.ReactNode): React.ReactNode {
        if (this.props.quoteRequestState === AsyncProcessState.PENDING) {
            return <AmountPlaceholder isPulsating={true} color={placeholderColor} />;
        }
        if (_.isUndefined(this.props.selectedAssetAmount)) {
            return <AmountPlaceholder isPulsating={false} color={placeholderColor} />;
        }
        return amountFunction();
    }

    private readonly _ethAmount = (): React.ReactNode => {
        return (
            <Text fontSize="16px" fontColor={ColorOption.white} fontWeight={500}>
                {format.ethBaseAmount(
                    this.props.totalEthBaseAmount,
                    4,
                    <AmountPlaceholder isPulsating={false} color={placeholderColor} />,
                )}
            </Text>
        );
    };

    private readonly _dollarAmount = (): React.ReactNode => {
        return (
            <Text fontSize="16px" fontColor={ColorOption.white}>
                {format.ethBaseAmountInUsd(
                    this.props.totalEthBaseAmount,
                    this.props.ethUsdPrice,
                    2,
                    <AmountPlaceholder isPulsating={false} color={ColorOption.white} />,
                )}
            </Text>
<<<<<<< HEAD
        </Container>
        <Flex direction="row" justify="space-between">
            <Flex height="65px">
                <SelectedAssetAmountInput startingFontSizePx={38} />
            </Flex>
            <Flex direction="column" justify="space-between">
                <Container marginBottom="5px" whiteSpace="nowrap">
                    <Text fontSize="16px" fontColor={ColorOption.white} fontWeight={500}>
                        {loadingOrAmount(props.quoteState, displaytotalEthBaseAmount(props))}
                    </Text>
                </Container>
                <Text fontSize="16px" fontColor={ColorOption.white} opacity={0.7}>
                    {loadingOrAmount(props.quoteState, displayUsdAmount(props))}
                </Text>
            </Flex>
        </Flex>
    </Container>
);
=======
        );
    };
}
>>>>>>> 06ba26a6
<|MERGE_RESOLUTION|>--- conflicted
+++ resolved
@@ -43,7 +43,9 @@
                     </Text>
                 </Container>
                 <Flex direction="row" justify="space-between">
-                    <SelectedAssetAmountInput fontSize="45px" />
+                    <Flex height="60px">
+                        <SelectedAssetAmountInput startingFontSizePx={38} />
+                    </Flex>
                     <Flex direction="column" justify="space-between">
                         {iconOrAmounts}
                     </Flex>
@@ -108,27 +110,6 @@
                     <AmountPlaceholder isPulsating={false} color={ColorOption.white} />,
                 )}
             </Text>
-<<<<<<< HEAD
-        </Container>
-        <Flex direction="row" justify="space-between">
-            <Flex height="65px">
-                <SelectedAssetAmountInput startingFontSizePx={38} />
-            </Flex>
-            <Flex direction="column" justify="space-between">
-                <Container marginBottom="5px" whiteSpace="nowrap">
-                    <Text fontSize="16px" fontColor={ColorOption.white} fontWeight={500}>
-                        {loadingOrAmount(props.quoteState, displaytotalEthBaseAmount(props))}
-                    </Text>
-                </Container>
-                <Text fontSize="16px" fontColor={ColorOption.white} opacity={0.7}>
-                    {loadingOrAmount(props.quoteState, displayUsdAmount(props))}
-                </Text>
-            </Flex>
-        </Flex>
-    </Container>
-);
-=======
         );
     };
-}
->>>>>>> 06ba26a6
+}