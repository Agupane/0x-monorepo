--- conflicted
+++ resolved
@@ -837,6 +837,11 @@
         },
     };
     public methodUsingNestedStructWithInnerStructNotUsedElsewhere = {
+        /**
+         * Sends a read-only call to the contract method. Returns the result that would happen if one were to send an
+         * Ethereum transaction to this method, given the current state of the blockchain. Calls do not cost gas
+         * since they don't modify state.
+         */
         async callAsync(
             callData: Partial<CallData> = {},
             defaultBlock?: BlockParam,
@@ -874,6 +879,11 @@
             // tslint:enable boolean-naming
             return result;
         },
+        /**
+         * Returns the ABI encoded transaction data needed to send an Ethereum transaction calling this method. Before
+         * sending the Ethereum tx, this encoded tx data can first be sent to a separate signing service or can be used
+         * to create a 0x transaction (see protocol spec for more details).
+         */
         getABIEncodedTransactionData(): string {
             const self = (this as any) as AbiGenDummyContract;
             const abiEncodedTransactionData = self._strictEncodeArguments(
@@ -881,6 +891,22 @@
                 [],
             );
             return abiEncodedTransactionData;
+        },
+        getABIDecodedTransactionData(callData: string): { innerStruct: { aField: BigNumber } } {
+            const self = (this as any) as AbiGenDummyContract;
+            const abiEncoder = self._lookupAbiEncoder('methodUsingNestedStructWithInnerStructNotUsedElsewhere()');
+            // tslint:disable boolean-naming
+            const abiDecodedCallData = abiEncoder.strictDecode<{ innerStruct: { aField: BigNumber } }>(callData);
+            return abiDecodedCallData;
+        },
+        getABIDecodedReturnData(returnData: string): { innerStruct: { aField: BigNumber } } {
+            const self = (this as any) as AbiGenDummyContract;
+            const abiEncoder = self._lookupAbiEncoder('methodUsingNestedStructWithInnerStructNotUsedElsewhere()');
+            // tslint:disable boolean-naming
+            const abiDecodedReturnData = abiEncoder.strictDecodeReturnValue<{ innerStruct: { aField: BigNumber } }>(
+                returnData,
+            );
+            return abiDecodedReturnData;
         },
     };
     public nestedStructOutput = {
@@ -1841,8 +1867,12 @@
             return abiDecodedReturnData;
         },
     };
-<<<<<<< HEAD
     public methodReturningMultipleValues = {
+        /**
+         * Sends a read-only call to the contract method. Returns the result that would happen if one were to send an
+         * Ethereum transaction to this method, given the current state of the blockchain. Calls do not cost gas
+         * since they don't modify state.
+         */
         async callAsync(callData: Partial<CallData> = {}, defaultBlock?: BlockParam): Promise<[BigNumber, string]> {
             assert.doesConformToSchema('callData', callData, schemas.callDataSchema, [
                 schemas.addressSchema,
@@ -1874,13 +1904,37 @@
             // tslint:enable boolean-naming
             return result;
         },
+        /**
+         * Returns the ABI encoded transaction data needed to send an Ethereum transaction calling this method. Before
+         * sending the Ethereum tx, this encoded tx data can first be sent to a separate signing service or can be used
+         * to create a 0x transaction (see protocol spec for more details).
+         */
         getABIEncodedTransactionData(): string {
             const self = (this as any) as AbiGenDummyContract;
             const abiEncodedTransactionData = self._strictEncodeArguments('methodReturningMultipleValues()', []);
             return abiEncodedTransactionData;
         },
+        getABIDecodedTransactionData(callData: string): [BigNumber, string] {
+            const self = (this as any) as AbiGenDummyContract;
+            const abiEncoder = self._lookupAbiEncoder('methodReturningMultipleValues()');
+            // tslint:disable boolean-naming
+            const abiDecodedCallData = abiEncoder.strictDecode<[BigNumber, string]>(callData);
+            return abiDecodedCallData;
+        },
+        getABIDecodedReturnData(returnData: string): [BigNumber, string] {
+            const self = (this as any) as AbiGenDummyContract;
+            const abiEncoder = self._lookupAbiEncoder('methodReturningMultipleValues()');
+            // tslint:disable boolean-naming
+            const abiDecodedReturnData = abiEncoder.strictDecodeReturnValue<[BigNumber, string]>(returnData);
+            return abiDecodedReturnData;
+        },
     };
     public methodReturningArrayOfStructs = {
+        /**
+         * Sends a read-only call to the contract method. Returns the result that would happen if one were to send an
+         * Ethereum transaction to this method, given the current state of the blockchain. Calls do not cost gas
+         * since they don't modify state.
+         */
         async callAsync(
             callData: Partial<CallData> = {},
             defaultBlock?: BlockParam,
@@ -1917,17 +1971,42 @@
             // tslint:enable boolean-naming
             return result;
         },
+        /**
+         * Returns the ABI encoded transaction data needed to send an Ethereum transaction calling this method. Before
+         * sending the Ethereum tx, this encoded tx data can first be sent to a separate signing service or can be used
+         * to create a 0x transaction (see protocol spec for more details).
+         */
         getABIEncodedTransactionData(): string {
             const self = (this as any) as AbiGenDummyContract;
             const abiEncodedTransactionData = self._strictEncodeArguments('methodReturningArrayOfStructs()', []);
             return abiEncodedTransactionData;
         },
+        getABIDecodedTransactionData(
+            callData: string,
+        ): Array<{ someBytes: string; anInteger: number; aDynamicArrayOfBytes: string[]; aString: string }> {
+            const self = (this as any) as AbiGenDummyContract;
+            const abiEncoder = self._lookupAbiEncoder('methodReturningArrayOfStructs()');
+            // tslint:disable boolean-naming
+            const abiDecodedCallData = abiEncoder.strictDecode<
+                Array<{ someBytes: string; anInteger: number; aDynamicArrayOfBytes: string[]; aString: string }>
+            >(callData);
+            return abiDecodedCallData;
+        },
+        getABIDecodedReturnData(
+            returnData: string,
+        ): Array<{ someBytes: string; anInteger: number; aDynamicArrayOfBytes: string[]; aString: string }> {
+            const self = (this as any) as AbiGenDummyContract;
+            const abiEncoder = self._lookupAbiEncoder('methodReturningArrayOfStructs()');
+            // tslint:disable boolean-naming
+            const abiDecodedReturnData = abiEncoder.strictDecodeReturnValue<
+                Array<{ someBytes: string; anInteger: number; aDynamicArrayOfBytes: string[]; aString: string }>
+            >(returnData);
+            return abiDecodedReturnData;
+        },
     };
-=======
     /**
      * a method that returns a struct
      */
->>>>>>> e682b82c
     public structOutput = {
         /**
          * Sends a read-only call to the contract method. Returns the result that would happen if one were to send an
@@ -2147,6 +2226,11 @@
         },
     };
     public overloadedMethod2 = {
+        /**
+         * Sends a read-only call to the contract method. Returns the result that would happen if one were to send an
+         * Ethereum transaction to this method, given the current state of the blockchain. Calls do not cost gas
+         * since they don't modify state.
+         */
         async callAsync(a: string, callData: Partial<CallData> = {}, defaultBlock?: BlockParam): Promise<void> {
             assert.isString('a', a);
             assert.doesConformToSchema('callData', callData, schemas.callDataSchema, [
@@ -2179,14 +2263,38 @@
             // tslint:enable boolean-naming
             return result;
         },
+        /**
+         * Returns the ABI encoded transaction data needed to send an Ethereum transaction calling this method. Before
+         * sending the Ethereum tx, this encoded tx data can first be sent to a separate signing service or can be used
+         * to create a 0x transaction (see protocol spec for more details).
+         */
         getABIEncodedTransactionData(a: string): string {
             assert.isString('a', a);
             const self = (this as any) as AbiGenDummyContract;
             const abiEncodedTransactionData = self._strictEncodeArguments('overloadedMethod(string)', [a]);
             return abiEncodedTransactionData;
         },
+        getABIDecodedTransactionData(callData: string): void {
+            const self = (this as any) as AbiGenDummyContract;
+            const abiEncoder = self._lookupAbiEncoder('overloadedMethod(string)');
+            // tslint:disable boolean-naming
+            const abiDecodedCallData = abiEncoder.strictDecode<void>(callData);
+            return abiDecodedCallData;
+        },
+        getABIDecodedReturnData(returnData: string): void {
+            const self = (this as any) as AbiGenDummyContract;
+            const abiEncoder = self._lookupAbiEncoder('overloadedMethod(string)');
+            // tslint:disable boolean-naming
+            const abiDecodedReturnData = abiEncoder.strictDecodeReturnValue<void>(returnData);
+            return abiDecodedReturnData;
+        },
     };
     public overloadedMethod1 = {
+        /**
+         * Sends a read-only call to the contract method. Returns the result that would happen if one were to send an
+         * Ethereum transaction to this method, given the current state of the blockchain. Calls do not cost gas
+         * since they don't modify state.
+         */
         async callAsync(a: BigNumber, callData: Partial<CallData> = {}, defaultBlock?: BlockParam): Promise<void> {
             assert.isBigNumber('a', a);
             assert.doesConformToSchema('callData', callData, schemas.callDataSchema, [
@@ -2219,11 +2327,30 @@
             // tslint:enable boolean-naming
             return result;
         },
+        /**
+         * Returns the ABI encoded transaction data needed to send an Ethereum transaction calling this method. Before
+         * sending the Ethereum tx, this encoded tx data can first be sent to a separate signing service or can be used
+         * to create a 0x transaction (see protocol spec for more details).
+         */
         getABIEncodedTransactionData(a: BigNumber): string {
             assert.isBigNumber('a', a);
             const self = (this as any) as AbiGenDummyContract;
             const abiEncodedTransactionData = self._strictEncodeArguments('overloadedMethod(int256)', [a]);
             return abiEncodedTransactionData;
+        },
+        getABIDecodedTransactionData(callData: string): void {
+            const self = (this as any) as AbiGenDummyContract;
+            const abiEncoder = self._lookupAbiEncoder('overloadedMethod(int256)');
+            // tslint:disable boolean-naming
+            const abiDecodedCallData = abiEncoder.strictDecode<void>(callData);
+            return abiDecodedCallData;
+        },
+        getABIDecodedReturnData(returnData: string): void {
+            const self = (this as any) as AbiGenDummyContract;
+            const abiEncoder = self._lookupAbiEncoder('overloadedMethod(int256)');
+            // tslint:disable boolean-naming
+            const abiDecodedReturnData = abiEncoder.strictDecodeReturnValue<void>(returnData);
+            return abiDecodedReturnData;
         },
     };
     private readonly _subscriptionManager: SubscriptionManager<AbiGenDummyEventArgs, AbiGenDummyEvents>;
@@ -2878,7 +3005,20 @@
                 constant: true,
                 inputs: [
                     {
-<<<<<<< HEAD
+                        name: 'index_0',
+                        type: 'uint256',
+                    },
+                ],
+                name: 'simpleInputNoOutput',
+                outputs: [],
+                payable: false,
+                stateMutability: 'pure',
+                type: 'function',
+            },
+            {
+                constant: true,
+                inputs: [
+                    {
                         name: 'a',
                         type: 'string',
                     },
@@ -2898,13 +3038,6 @@
                     },
                 ],
                 name: 'overloadedMethod',
-=======
-                        name: 'index_0',
-                        type: 'uint256',
-                    },
-                ],
-                name: 'simpleInputNoOutput',
->>>>>>> e682b82c
                 outputs: [],
                 payable: false,
                 stateMutability: 'pure',
