--- conflicted
+++ resolved
@@ -1,7 +1,5 @@
 [
     {
-<<<<<<< HEAD
-=======
         "version": "4.4.0-beta.0",
         "changes": [
             {
@@ -20,7 +18,6 @@
         "timestamp": 1570135330
     },
     {
->>>>>>> 8e6d92ca
         "version": "4.2.1",
         "changes": [
             {
