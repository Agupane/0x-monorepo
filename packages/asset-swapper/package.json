{
    "name": "@0x/asset-swapper",
<<<<<<< HEAD
    "version": "2.0.0",
=======
    "version": "2.1.0-beta.0",
>>>>>>> 8e6d92ca
    "engines": {
        "node": ">=6.12"
    },
    "description": "Convenience package for discovering and buying assets on-chain and off-chain.",
    "main": "lib/src/index.js",
    "types": "lib/src/index.d.ts",
    "scripts": {
        "build": "yarn tsc -b",
        "build:ci": "yarn build",
        "lint": "tslint --format stylish --project .",
        "fix": "tslint --fix --format stylish --project .",
        "test": "yarn run_mocha",
        "rebuild_and_test": "run-s clean build test",
        "test:coverage": "nyc npm run test --all && yarn coverage:report:lcov",
        "coverage:report:lcov": "nyc report --reporter=text-lcov > coverage/lcov.info",
        "test:circleci": "yarn test:coverage",
        "run_mocha": "mocha --require source-map-support/register --require make-promises-safe lib/test/**/*_test.js lib/test/global_hooks.js --timeout 10000 --bail --exit",
        "clean": "shx rm -rf lib test_temp generated_docs",
        "diff_docs": "git diff --exit-code ./docs",
        "s3:sync_md_docs": "aws s3 sync ./docs s3://docs-markdown/${npm_package_name}/v${npm_package_version} --profile 0xproject --region us-east-1 --grants read=uri=http://acs.amazonaws.com/groups/global/AllUsers",
        "docs:md": "ts-doc-gen --sourceDir='$PROJECT_FILES' --output=$MD_FILE_DIR --fileExtension=mdx --tsconfig=./typedoc-tsconfig.json",
        "docs:json": "typedoc --excludePrivate --excludeExternals --excludeProtected --ignoreCompilerErrors --target ES5 --tsconfig typedoc-tsconfig.json --json $JSON_FILE_PATH $PROJECT_FILES"
    },
    "config": {
        "postpublish": {
            "assets": []
        }
    },
    "repository": {
        "type": "git",
        "url": "https://github.com/0xProject/0x-monorepo.git"
    },
    "author": "David Sun",
    "license": "Apache-2.0",
    "bugs": {
        "url": "https://github.com/0xProject/0x-monorepo/issues"
    },
    "homepage": "https://0x.org/asset-swapper",
    "dependencies": {
<<<<<<< HEAD
        "@0x/assert": "^2.1.6",
        "@0x/connect": "^5.0.19",
        "@0x/contract-addresses": "^3.2.0",
        "@0x/contract-wrappers": "^12.1.0",
        "@0x/dev-utils": "^2.3.3",
        "@0x/fill-scenarios": "^3.0.19",
        "@0x/json-schemas": "^4.0.2",
        "@0x/migrations": "^4.3.2",
        "@0x/order-utils": "^8.4.0",
        "@0x/orderbook": "^0.0.2",
        "@0x/subproviders": "^5.0.4",
        "@0x/types": "^2.4.3",
        "@0x/typescript-typings": "^4.3.0",
        "@0x/utils": "^4.5.2",
        "@0x/web3-wrapper": "^6.0.13",
        "ethereum-types": "^2.1.6",
        "lodash": "^4.17.11"
    },
    "devDependencies": {
=======
        "@0x/assert": "^2.2.0-beta.0",
        "@0x/connect": "^5.1.0-beta.0",
        "@0x/contract-addresses": "^3.3.0-beta.0",
        "@0x/contract-wrappers": "^12.2.0-beta.0",
        "@0x/dev-utils": "^2.4.0-beta.0",
        "@0x/json-schemas": "^4.1.0-beta.0",
        "@0x/migrations": "^4.4.0-beta.0",
        "@0x/order-utils": "^8.5.0-beta.0",
        "@0x/orderbook": "^0.1.0-beta.0",
        "@0x/subproviders": "^5.1.0-beta.0",
        "@0x/types": "^2.5.0-beta.0",
        "@0x/typescript-typings": "^4.4.0-beta.0",
        "@0x/utils": "^4.6.0-beta.0",
        "@0x/web3-wrapper": "^6.1.0-beta.0",
        "ethereum-types": "^2.2.0-beta.0",
        "lodash": "^4.17.11"
    },
    "devDependencies": {
        "@0x/contracts-test-utils": "^3.2.0-beta.0",
>>>>>>> 8e6d92ca
        "@0x/mesh-rpc-client": "^4.0.1-beta",
        "@0x/ts-doc-gen": "^0.0.22",
        "@0x/tslint-config": "^3.0.1",
        "@types/lodash": "4.14.104",
        "@types/mocha": "^5.2.7",
        "@types/node": "*",
        "chai": "^4.0.1",
        "chai-as-promised": "^7.1.0",
        "chai-bignumber": "^3.0.0",
        "dirty-chai": "^2.0.1",
        "make-promises-safe": "^1.1.0",
        "mocha": "^6.2.0",
        "npm-run-all": "^4.1.2",
        "nyc": "^11.0.1",
        "shx": "^0.2.2",
        "tslint": "5.11.0",
        "typedoc": "^0.15.0",
        "typemoq": "^2.1.0",
        "typescript": "3.0.1"
    },
    "publishConfig": {
        "access": "public"
    }
}<|MERGE_RESOLUTION|>--- conflicted
+++ resolved
@@ -1,10 +1,6 @@
 {
     "name": "@0x/asset-swapper",
-<<<<<<< HEAD
-    "version": "2.0.0",
-=======
     "version": "2.1.0-beta.0",
->>>>>>> 8e6d92ca
     "engines": {
         "node": ">=6.12"
     },
@@ -44,27 +40,6 @@
     },
     "homepage": "https://0x.org/asset-swapper",
     "dependencies": {
-<<<<<<< HEAD
-        "@0x/assert": "^2.1.6",
-        "@0x/connect": "^5.0.19",
-        "@0x/contract-addresses": "^3.2.0",
-        "@0x/contract-wrappers": "^12.1.0",
-        "@0x/dev-utils": "^2.3.3",
-        "@0x/fill-scenarios": "^3.0.19",
-        "@0x/json-schemas": "^4.0.2",
-        "@0x/migrations": "^4.3.2",
-        "@0x/order-utils": "^8.4.0",
-        "@0x/orderbook": "^0.0.2",
-        "@0x/subproviders": "^5.0.4",
-        "@0x/types": "^2.4.3",
-        "@0x/typescript-typings": "^4.3.0",
-        "@0x/utils": "^4.5.2",
-        "@0x/web3-wrapper": "^6.0.13",
-        "ethereum-types": "^2.1.6",
-        "lodash": "^4.17.11"
-    },
-    "devDependencies": {
-=======
         "@0x/assert": "^2.2.0-beta.0",
         "@0x/connect": "^5.1.0-beta.0",
         "@0x/contract-addresses": "^3.3.0-beta.0",
@@ -84,7 +59,6 @@
     },
     "devDependencies": {
         "@0x/contracts-test-utils": "^3.2.0-beta.0",
->>>>>>> 8e6d92ca
         "@0x/mesh-rpc-client": "^4.0.1-beta",
         "@0x/ts-doc-gen": "^0.0.22",
         "@0x/tslint-config": "^3.0.1",
