[
    {
<<<<<<< HEAD
=======
        "version": "3.4.0-beta.0",
        "changes": [
            {
                "note": "Remove `readOnlyProxy` from addresses interface",
                "pr": 2295
            },
            {
                "note": "Add `zeroExGovernor` and `erc20BridgeProxy` to addresses interface",
                "pr": 2296
            },
            {
                "note": "Update `exchange`, `staking`, `stakingProxy`, `zeroExGovernor`, `assetProxyOwner`, and `erc20BridgeProxy` addresses for each tesnet",
                "pr": 2296
            }
        ]
    },
    {
        "version": "3.3.0-beta.0",
        "changes": [
            {
                "note": "Removed `getNetworkIdByExchangeAddressOrThrow`. It's not needed with V3 tooling.",
                "pr": 2170
            },
            {
                "note": "Add `zrxVault`, `readOnlyProxy`, `staking`, and `stakingProxy` schema with addresses for each tesnet",
                "pr": 2224
            },
            {
                "note": "Update `assetProxyOwner` address for each testnet",
                "pr": 2224
            }
        ],
        "timestamp": 1570135330
    },
    {
>>>>>>> 8e6d92ca
        "version": "3.2.0",
        "changes": [
            {
                "note": "Added `getNetworkIdByExchangeAddressOrThrow`",
                "pr": 2096
            }
        ],
        "timestamp": 1568744790
    },
    {
        "version": "3.1.0",
        "changes": [
            {
                "note": "Added DevUtils",
                "pr": 2060
            }
        ],
        "timestamp": 1566446343
    },
    {
        "version": "3.0.3",
        "changes": [
            {
                "note": "Added StaticCallAssetProxy and ERC1155AssetProxy",
                "pr": 2021
            }
        ],
        "timestamp": 1565296576
    },
    {
        "version": "3.0.2",
        "changes": [
            {
                "note": "Update OrderValidator testnet addresses"
            }
        ],
        "timestamp": 1563193019
    },
    {
        "version": "3.0.1",
        "changes": [
            {
                "note": "Update remaining Mainnet V2.1 contract addresses"
            }
        ],
        "timestamp": 1563047529
    },
    {
        "version": "3.0.0",
        "changes": [
            {
                "note": "Redeployed Mainnet Exchange and Asset Proxies"
            }
        ],
        "timestamp": 1563006338
    },
    {
        "version": "2.3.3",
        "changes": [
            {
                "note": "Redeploy Coordinator contract",
                "pr": 1812
            }
        ],
        "timestamp": 1557799313
    },
    {
        "version": "2.3.1",
        "changes": [
            {
                "note": "Dependencies updated"
            }
        ],
        "timestamp": 1554997931
    },
    {
        "version": "2.3.0",
        "changes": [
            {
                "note": "Add addresses for coordinator extension contract and coordinator registry",
                "pr": 1689
            },
            {
                "note": "Added Dutch Auction mainnet address",
                "pr": 1715
            }
        ],
        "timestamp": 1553183790
    },
    {
        "version": "2.2.2",
        "changes": [
            {
                "note": "Fixed Ganache addresses for OrderValidator & Forwarder"
            }
        ],
        "timestamp": 1551130135
    },
    {
        "timestamp": 1549373905,
        "version": "2.2.1",
        "changes": [
            {
                "note": "Dependencies updated"
            }
        ]
    },
    {
        "version": "2.2.0",
        "changes": [
            {
                "note": "Added migration for `MultiAssetProxy` contract",
                "pr": 1503
            }
        ],
        "timestamp": 1547561734
    },
    {
        "version": "2.1.0",
        "changes": [
            {
                "note": "Added testnet entries for Dutch Auction contract (kovan,rinkeby,ropsten)",
                "pr": 1465
            }
        ],
        "timestamp": 1547040760
    },
    {
        "version": "2.0.0",
        "changes": [
            {
                "note": "Redeployed Rinkeby with testnet Exchange artifact",
                "pr": 1318
            },
            {
                "note": "Added Ganache snapshot addresses for network 50",
                "pr": 1318
            }
        ],
        "timestamp": 1543401373
    },
    {
        "version": "1.2.0",
        "changes": [
            {
                "note": "Rinkeby Deployment"
            }
        ],
        "timestamp": 1542821676
    },
    {
        "version": "1.1.0",
        "changes": [
            {
                "pr": 1192,
                "note": "Update Forwarder addresses"
            }
        ],
        "timestamp": 1541740904
    },
    {
        "version": "1.0.1",
        "changes": [
            {
                "pr": 1105,
                "note": "Initial release"
            }
        ],
        "timestamp": 1539871071
    },
    {
        "version": "1.0.0",
        "changes": [
            {
                "note": "Unpublished Package"
            }
        ]
    }
]<|MERGE_RESOLUTION|>--- conflicted
+++ resolved
@@ -1,7 +1,5 @@
 [
     {
-<<<<<<< HEAD
-=======
         "version": "3.4.0-beta.0",
         "changes": [
             {
@@ -37,7 +35,6 @@
         "timestamp": 1570135330
     },
     {
->>>>>>> 8e6d92ca
         "version": "3.2.0",
         "changes": [
             {
