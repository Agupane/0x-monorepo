--- conflicted
+++ resolved
@@ -5,8 +5,6 @@
 
 CHANGELOG
 
-<<<<<<< HEAD
-=======
 ## v2.4.0-beta.0 - _October 3, 2019_
 
     * `revertWith` mocha extensions now accept Promise-like objects instead of just Promises (#2031)
@@ -16,7 +14,6 @@
     * Add `chaiSetup` function with `RevertError` testing support (#1761)
     * Refactor out `Error` coercion code into the `utils` package (#1819)
 
->>>>>>> 8e6d92ca
 ## v2.3.3 - _September 17, 2019_
 
     * Dependencies updated
