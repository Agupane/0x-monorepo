{
    "name": "@0x/dev-utils",
<<<<<<< HEAD
    "version": "2.3.3",
=======
    "version": "2.4.0-beta.0",
>>>>>>> 8e6d92ca
    "engines": {
        "node": ">=6.12"
    },
    "description": "0x dev TS utils",
    "main": "lib/src/index.js",
    "types": "lib/src/index.d.ts",
    "scripts": {
        "build": "tsc -b",
        "build:ci": "yarn build",
        "test": "yarn run_mocha",
        "rebuild_and_test": "run-s clean build test",
        "test:circleci": "yarn test:coverage",
        "run_mocha": "mocha --require source-map-support/register --require make-promises-safe lib/test/**/*_test.js --bail --exit",
        "test:coverage": "nyc npm run test --all && yarn coverage:report:lcov",
        "coverage:report:lcov": "nyc report --reporter=text-lcov > coverage/lcov.info",
        "clean": "shx rm -rf lib",
        "lint": "tslint --format stylish --project .",
        "fix": "tslint --format stylish --fix --project ."
    },
    "license": "Apache-2.0",
    "repository": {
        "type": "git",
        "url": "https://github.com/0xProject/0x-monorepo.git"
    },
    "bugs": {
        "url": "https://github.com/0xProject/0x-monorepo/issues"
    },
    "homepage": "https://github.com/0xProject/0x-monorepo/packages/dev-utils/README.md",
    "devDependencies": {
        "@0x/tslint-config": "^3.0.1",
        "@types/lodash": "4.14.104",
        "@types/mocha": "^5.2.7",
        "make-promises-safe": "^1.1.0",
        "mocha": "^6.2.0",
        "npm-run-all": "^4.1.2",
        "nyc": "^11.0.1",
        "shx": "^0.2.2",
        "tslint": "5.11.0",
        "typescript": "3.0.1"
    },
    "dependencies": {
<<<<<<< HEAD
        "@0x/subproviders": "^5.0.4",
        "@0x/types": "^2.4.3",
        "@0x/typescript-typings": "^4.3.0",
        "@0x/utils": "^4.5.2",
        "@0x/web3-wrapper": "^6.0.13",
        "@types/web3-provider-engine": "^14.0.0",
        "chai": "^4.0.1",
        "ethereum-types": "^2.1.6",
=======
        "@0x/subproviders": "^5.1.0-beta.0",
        "@0x/types": "^2.5.0-beta.0",
        "@0x/typescript-typings": "^4.4.0-beta.0",
        "@0x/utils": "^4.6.0-beta.0",
        "@0x/web3-wrapper": "^6.1.0-beta.0",
        "@types/web3-provider-engine": "^14.0.0",
        "chai": "^4.0.1",
        "chai-as-promised": "^7.1.0",
        "chai-bignumber": "^3.0.0",
        "dirty-chai": "^2.0.1",
        "ethereum-types": "^2.2.0-beta.0",
>>>>>>> 8e6d92ca
        "lodash": "^4.17.11"
    },
    "publishConfig": {
        "access": "public"
    }
}<|MERGE_RESOLUTION|>--- conflicted
+++ resolved
@@ -1,10 +1,6 @@
 {
     "name": "@0x/dev-utils",
-<<<<<<< HEAD
-    "version": "2.3.3",
-=======
     "version": "2.4.0-beta.0",
->>>>>>> 8e6d92ca
     "engines": {
         "node": ">=6.12"
     },
@@ -46,16 +42,6 @@
         "typescript": "3.0.1"
     },
     "dependencies": {
-<<<<<<< HEAD
-        "@0x/subproviders": "^5.0.4",
-        "@0x/types": "^2.4.3",
-        "@0x/typescript-typings": "^4.3.0",
-        "@0x/utils": "^4.5.2",
-        "@0x/web3-wrapper": "^6.0.13",
-        "@types/web3-provider-engine": "^14.0.0",
-        "chai": "^4.0.1",
-        "ethereum-types": "^2.1.6",
-=======
         "@0x/subproviders": "^5.1.0-beta.0",
         "@0x/types": "^2.5.0-beta.0",
         "@0x/typescript-typings": "^4.4.0-beta.0",
@@ -67,7 +53,6 @@
         "chai-bignumber": "^3.0.0",
         "dirty-chai": "^2.0.1",
         "ethereum-types": "^2.2.0-beta.0",
->>>>>>> 8e6d92ca
         "lodash": "^4.17.11"
     },
     "publishConfig": {
