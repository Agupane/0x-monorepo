--- conflicted
+++ resolved
@@ -1,9 +1,5 @@
 import { colors } from '@0xproject/react-shared';
-<<<<<<< HEAD
 import { errorUtils } from '@0xproject/utils';
-import * as _ from 'lodash';
-=======
->>>>>>> e0bc01ee
 import RaisedButton from 'material-ui/RaisedButton';
 import * as React from 'react';
 import { utils } from 'ts/utils/utils';
