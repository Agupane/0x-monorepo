--- conflicted
+++ resolved
@@ -20,13 +20,9 @@
     InjectedWeb3Subprovider,
     ledgerEthereumBrowserClientFactoryAsync,
     LedgerSubprovider,
-<<<<<<< HEAD
-    RedundantRPCSubprovider,
-=======
     LedgerWalletSubprovider,
     RedundantSubprovider,
     Subprovider,
->>>>>>> 5eb90697
 } from '@0xproject/subproviders';
 import { Provider } from '@0xproject/types';
 import { BigNumber, intervalUtils, logUtils, promisify } from '@0xproject/utils';
