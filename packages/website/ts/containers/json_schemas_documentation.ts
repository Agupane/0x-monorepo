--- conflicted
+++ resolved
@@ -39,38 +39,16 @@
     },
     sectionNameToMarkdownByVersion: {
         '0.0.1': {
-<<<<<<< HEAD
             [markdownSections.introduction]: IntroMarkdownV1,
             [markdownSections.installation]: InstallationMarkdownV1,
             [markdownSections.schemas]: SchemasMarkdownV1,
             [markdownSections.usage]: UsageMarkdownV1,
-=======
-            [docSections.introduction]: IntroMarkdownV1,
-            [docSections.installation]: InstallationMarkdownV1,
-            [docSections.schemas]: SchemasMarkdownV1,
-            [docSections.usage]: UsageMarkdownV1,
         },
         '1.0.0': {
-            [docSections.introduction]: IntroMarkdownV1,
-            [docSections.installation]: InstallationMarkdownV1,
-            [docSections.schemas]: SchemasMarkdownV2,
-            [docSections.usage]: UsageMarkdownV1,
-        },
-    },
-    sectionNameToModulePath: {
-        [docSections.schemaValidator]: ['"json-schemas/src/schema_validator"'],
-    },
-    menuSubsectionToVersionWhenIntroduced: {},
-    sections: docSections,
-    visibleConstructors: [docSections.schemaValidator],
-    typeConfigs: {
-        // Note: This needs to be kept in sync with the types exported in index.ts. Unfortunately there is
-        // currently no way to extract the re-exported types from index.ts via TypeDoc :(
-        publicTypes: [],
-        typeNameToExternalLink: {
-            Schema:
-                'https://github.com/tdegrunt/jsonschema/blob/5c2edd4baba149964aec0f23c87ad12c25a50dfb/lib/index.d.ts#L49',
->>>>>>> cb19623a
+            [markdownSections.introduction]: IntroMarkdownV1,
+            [markdownSections.installation]: InstallationMarkdownV1,
+            [markdownSections.schemas]: SchemasMarkdownV2,
+            [markdownSections.usage]: UsageMarkdownV1,
         },
     },
     markdownSections,
