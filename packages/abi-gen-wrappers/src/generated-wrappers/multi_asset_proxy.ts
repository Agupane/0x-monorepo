// tslint:disable:no-consecutive-blank-lines ordered-imports align trailing-comma
// tslint:disable:whitespace no-unbound-method no-trailing-whitespace
// tslint:disable:no-unused-variable
import {
    BaseContract,
    EventCallback,
    IndexedFilterValues,
    SubscriptionManager,
    PromiseWithTransactionHash,
} from '@0x/base-contract';
import { schemas } from '@0x/json-schemas';
import {
    BlockParam,
    BlockParamLiteral,
    BlockRange,
    CallData,
    ContractAbi,
    ContractArtifact,
    DecodedLogArgs,
    LogWithDecodedArgs,
    MethodAbi,
    TransactionReceiptWithDecodedLogs,
    TxData,
    TxDataPayable,
    SupportedProvider,
} from 'ethereum-types';
import { BigNumber, classUtils, logUtils, providerUtils } from '@0x/utils';
import { SimpleContractArtifact } from '@0x/types';
import { Web3Wrapper } from '@0x/web3-wrapper';
import { assert } from '@0x/assert';
import * as ethers from 'ethers';
// tslint:enable:no-unused-variable

export type MultiAssetProxyEventArgs =
    | MultiAssetProxyAuthorizedAddressAddedEventArgs
    | MultiAssetProxyAuthorizedAddressRemovedEventArgs
    | MultiAssetProxyAssetProxyRegisteredEventArgs;

export enum MultiAssetProxyEvents {
    AuthorizedAddressAdded = 'AuthorizedAddressAdded',
    AuthorizedAddressRemoved = 'AuthorizedAddressRemoved',
    AssetProxyRegistered = 'AssetProxyRegistered',
}

export interface MultiAssetProxyAuthorizedAddressAddedEventArgs extends DecodedLogArgs {
    target: string;
    caller: string;
}

export interface MultiAssetProxyAuthorizedAddressRemovedEventArgs extends DecodedLogArgs {
    target: string;
    caller: string;
}

export interface MultiAssetProxyAssetProxyRegisteredEventArgs extends DecodedLogArgs {
    id: string;
    assetProxy: string;
}

/* istanbul ignore next */
// tslint:disable:no-parameter-reassignment
// tslint:disable-next-line:class-name
export class MultiAssetProxyContract extends BaseContract {
    public assetProxies = {
        /**
         * Sends a read-only call to the contract method. Returns the result that would happen if one were to send an
         * Ethereum transaction to this method, given the current state of the blockchain. Calls do not cost gas
         * since they don't modify state.
         */
        async callAsync(index_0: string, callData: Partial<CallData> = {}, defaultBlock?: BlockParam): Promise<string> {
            assert.isString('index_0', index_0);
            assert.doesConformToSchema('callData', callData, schemas.callDataSchema, [
                schemas.addressSchema,
                schemas.numberSchema,
                schemas.jsNumber,
            ]);
            if (defaultBlock !== undefined) {
                assert.isBlockParam('defaultBlock', defaultBlock);
            }
            const self = (this as any) as MultiAssetProxyContract;
            const encodedData = self._strictEncodeArguments('assetProxies(bytes4)', [index_0]);
            const callDataWithDefaults = await BaseContract._applyDefaultsToTxDataAsync(
                {
                    to: self.address,
                    ...callData,
                    data: encodedData,
                },
                self._web3Wrapper.getContractDefaults(),
            );
            callDataWithDefaults.from = callDataWithDefaults.from
                ? callDataWithDefaults.from.toLowerCase()
                : callDataWithDefaults.from;
            let rawCallResult;
            try {
                rawCallResult = await self._web3Wrapper.callAsync(callDataWithDefaults, defaultBlock);
            } catch (err) {
                BaseContract._throwIfThrownErrorIsRevertError(err);
                throw err;
            }
            BaseContract._throwIfCallResultIsRevertError(rawCallResult);
            const abiEncoder = self._lookupAbiEncoder('assetProxies(bytes4)');
            // tslint:disable boolean-naming
            const result = abiEncoder.strictDecodeReturnValue<string>(rawCallResult);
            // tslint:enable boolean-naming
            return result;
        },
        /**
         * Returns the ABI encoded transaction data needed to send an Ethereum transaction calling this method. Before
         * sending the Ethereum tx, this encoded tx data can first be sent to a separate signing service or can be used
         * to create a 0x transaction (see protocol spec for more details).
         * @returns The ABI encoded transaction data as a string
         */
        getABIEncodedTransactionData(index_0: string): string {
            assert.isString('index_0', index_0);
            const self = (this as any) as MultiAssetProxyContract;
            const abiEncodedTransactionData = self._strictEncodeArguments('assetProxies(bytes4)', [index_0]);
            return abiEncodedTransactionData;
        },
        /**
         * Decode the ABI-encoded transaction data into its input arguments
         * @param callData The ABI-encoded transaction data
         * @returns An array representing the input arguments in order. Keynames of nested structs are preserved.
         */
        getABIDecodedTransactionData(callData: string): string {
            const self = (this as any) as MultiAssetProxyContract;
            const abiEncoder = self._lookupAbiEncoder('assetProxies(bytes4)');
            // tslint:disable boolean-naming
            const abiDecodedCallData = abiEncoder.strictDecode<string>(callData);
            return abiDecodedCallData;
        },
        /**
         * Decode the ABI-encoded return data from a transaction
         * @param returnData the data returned after transaction execution
         * @returns An array representing the output results in order.  Keynames of nested structs are preserved.
         */
        getABIDecodedReturnData(returnData: string): string {
            const self = (this as any) as MultiAssetProxyContract;
            const abiEncoder = self._lookupAbiEncoder('assetProxies(bytes4)');
            // tslint:disable boolean-naming
            const abiDecodedReturnData = abiEncoder.strictDecodeReturnValue<string>(returnData);
            return abiDecodedReturnData;
        },
    };
    /**
     * Authorizes an address.
     */
    public addAuthorizedAddress = {
        /**
         * Sends an Ethereum transaction executing this method with the supplied parameters. This is a read/write
         * Ethereum operation and will cost gas.
         * @param target Address to authorize.
         * @param txData Additional data for transaction
         * @returns The hash of the transaction
         */
        async sendTransactionAsync(target: string, txData?: Partial<TxData> | undefined): Promise<string> {
            const self = (this as any) as MultiAssetProxyContract;
            const encodedData = self._strictEncodeArguments('addAuthorizedAddress(address)', [target]);
            const txDataWithDefaults = await BaseContract._applyDefaultsToTxDataAsync(
                {
                    to: self.address,
                    ...txData,
                    data: encodedData,
                },
                self._web3Wrapper.getContractDefaults(),
                self.addAuthorizedAddress.estimateGasAsync.bind(self, target),
            );
            if (txDataWithDefaults.from !== undefined) {
                txDataWithDefaults.from = txDataWithDefaults.from.toLowerCase();
            }
            try {
                return await self._web3Wrapper.sendTransactionAsync(txDataWithDefaults);
            } catch (err) {
                // Try to decode ganache transaction revert Errors.
                BaseContract._throwIfThrownErrorIsRevertError(err);
                throw err;
            }
            const txHash = await self._web3Wrapper.sendTransactionAsync(txDataWithDefaults);
            return txHash;
        },
        /**
         * Sends an Ethereum transaction and waits until the transaction has been successfully mined without reverting.
         * If the transaction was mined, but reverted, an error is thrown.
         * @param target Address to authorize.
         * @param txData Additional data for transaction
         * @param pollingIntervalMs Interval at which to poll for success
         * @returns A promise that resolves when the transaction is successful
         */
        awaitTransactionSuccessAsync(
            target: string,
            txData?: Partial<TxData>,
            pollingIntervalMs?: number,
            timeoutMs?: number,
        ): PromiseWithTransactionHash<TransactionReceiptWithDecodedLogs> {
            assert.isString('target', target);
            const self = (this as any) as MultiAssetProxyContract;
            const txHashPromise = self.addAuthorizedAddress.sendTransactionAsync(target.toLowerCase(), txData);
            return new PromiseWithTransactionHash<TransactionReceiptWithDecodedLogs>(
                txHashPromise,
                (async (): Promise<TransactionReceiptWithDecodedLogs> => {
                    // When the transaction hash resolves, wait for it to be mined.
                    return self._web3Wrapper.awaitTransactionSuccessAsync(
                        await txHashPromise,
                        pollingIntervalMs,
                        timeoutMs,
                    );
                })(),
            );
        },
        /**
         * Estimates the gas cost of sending an Ethereum transaction calling this method with these arguments.
         * @param target Address to authorize.
         * @param txData Additional data for transaction
         * @returns The hash of the transaction
         */
        async estimateGasAsync(target: string, txData?: Partial<TxData> | undefined): Promise<number> {
            const self = (this as any) as MultiAssetProxyContract;
            const encodedData = self._strictEncodeArguments('addAuthorizedAddress(address)', [target]);
            const txDataWithDefaults = await BaseContract._applyDefaultsToTxDataAsync(
                {
                    to: self.address,
                    ...txData,
                    data: encodedData,
                },
                self._web3Wrapper.getContractDefaults(),
            );
            if (txDataWithDefaults.from !== undefined) {
                txDataWithDefaults.from = txDataWithDefaults.from.toLowerCase();
            }
            try {
                return await self._web3Wrapper.estimateGasAsync(txDataWithDefaults);
            } catch (err) {
                // Try to decode ganache transaction revert Errors.
                BaseContract._throwIfThrownErrorIsRevertError(err);
                throw err;
            }
            const gas = await self._web3Wrapper.estimateGasAsync(txDataWithDefaults);
            return gas;
        },
        async validateAndSendTransactionAsync(target: string, txData?: Partial<TxData> | undefined): Promise<string> {
            await (this as any).addAuthorizedAddress.callAsync(target, txData);
            const txHash = await (this as any).addAuthorizedAddress.sendTransactionAsync(target, txData);
            return txHash;
        },
        /**
         * Sends a read-only call to the contract method. Returns the result that would happen if one were to send an
         * Ethereum transaction to this method, given the current state of the blockchain. Calls do not cost gas
         * since they don't modify state.
         * @param target Address to authorize.
         */
        async callAsync(target: string, callData: Partial<CallData> = {}, defaultBlock?: BlockParam): Promise<void> {
            assert.isString('target', target);
            assert.doesConformToSchema('callData', callData, schemas.callDataSchema, [
                schemas.addressSchema,
                schemas.numberSchema,
                schemas.jsNumber,
            ]);
            if (defaultBlock !== undefined) {
                assert.isBlockParam('defaultBlock', defaultBlock);
            }
            const self = (this as any) as MultiAssetProxyContract;
            const encodedData = self._strictEncodeArguments('addAuthorizedAddress(address)', [target.toLowerCase()]);
            const callDataWithDefaults = await BaseContract._applyDefaultsToTxDataAsync(
                {
                    to: self.address,
                    ...callData,
                    data: encodedData,
                },
                self._web3Wrapper.getContractDefaults(),
            );
            callDataWithDefaults.from = callDataWithDefaults.from
                ? callDataWithDefaults.from.toLowerCase()
                : callDataWithDefaults.from;
            let rawCallResult;
            try {
                rawCallResult = await self._web3Wrapper.callAsync(callDataWithDefaults, defaultBlock);
            } catch (err) {
                BaseContract._throwIfThrownErrorIsRevertError(err);
                throw err;
            }
            BaseContract._throwIfCallResultIsRevertError(rawCallResult);
            const abiEncoder = self._lookupAbiEncoder('addAuthorizedAddress(address)');
            // tslint:disable boolean-naming
            const result = abiEncoder.strictDecodeReturnValue<void>(rawCallResult);
            // tslint:enable boolean-naming
            return result;
        },
        /**
         * Returns the ABI encoded transaction data needed to send an Ethereum transaction calling this method. Before
         * sending the Ethereum tx, this encoded tx data can first be sent to a separate signing service or can be used
         * to create a 0x transaction (see protocol spec for more details).
         * @param target Address to authorize.
         * @returns The ABI encoded transaction data as a string
         */
        getABIEncodedTransactionData(target: string): string {
            assert.isString('target', target);
            const self = (this as any) as MultiAssetProxyContract;
            const abiEncodedTransactionData = self._strictEncodeArguments('addAuthorizedAddress(address)', [
                target.toLowerCase(),
            ]);
            return abiEncodedTransactionData;
        },
        /**
         * Decode the ABI-encoded transaction data into its input arguments
         * @param callData The ABI-encoded transaction data
         * @returns An array representing the input arguments in order. Keynames of nested structs are preserved.
         */
        getABIDecodedTransactionData(callData: string): [string] {
            const self = (this as any) as MultiAssetProxyContract;
            const abiEncoder = self._lookupAbiEncoder('addAuthorizedAddress(address)');
            // tslint:disable boolean-naming
            const abiDecodedCallData = abiEncoder.strictDecode<[string]>(callData);
            return abiDecodedCallData;
        },
        /**
         * Decode the ABI-encoded return data from a transaction
         * @param returnData the data returned after transaction execution
         * @returns An array representing the output results in order.  Keynames of nested structs are preserved.
         */
        getABIDecodedReturnData(returnData: string): void {
            const self = (this as any) as MultiAssetProxyContract;
            const abiEncoder = self._lookupAbiEncoder('addAuthorizedAddress(address)');
            // tslint:disable boolean-naming
            const abiDecodedReturnData = abiEncoder.strictDecodeReturnValue<void>(returnData);
            return abiDecodedReturnData;
        },
    };
    public authorities = {
        /**
         * Sends a read-only call to the contract method. Returns the result that would happen if one were to send an
         * Ethereum transaction to this method, given the current state of the blockchain. Calls do not cost gas
         * since they don't modify state.
         */
        async callAsync(
            index_0: BigNumber,
            callData: Partial<CallData> = {},
            defaultBlock?: BlockParam,
        ): Promise<string> {
            assert.isBigNumber('index_0', index_0);
            assert.doesConformToSchema('callData', callData, schemas.callDataSchema, [
                schemas.addressSchema,
                schemas.numberSchema,
                schemas.jsNumber,
            ]);
            if (defaultBlock !== undefined) {
                assert.isBlockParam('defaultBlock', defaultBlock);
            }
            const self = (this as any) as MultiAssetProxyContract;
            const encodedData = self._strictEncodeArguments('authorities(uint256)', [index_0]);
            const callDataWithDefaults = await BaseContract._applyDefaultsToTxDataAsync(
                {
                    to: self.address,
                    ...callData,
                    data: encodedData,
                },
                self._web3Wrapper.getContractDefaults(),
            );
            callDataWithDefaults.from = callDataWithDefaults.from
                ? callDataWithDefaults.from.toLowerCase()
                : callDataWithDefaults.from;
            let rawCallResult;
            try {
                rawCallResult = await self._web3Wrapper.callAsync(callDataWithDefaults, defaultBlock);
            } catch (err) {
                BaseContract._throwIfThrownErrorIsRevertError(err);
                throw err;
            }
            BaseContract._throwIfCallResultIsRevertError(rawCallResult);
            const abiEncoder = self._lookupAbiEncoder('authorities(uint256)');
            // tslint:disable boolean-naming
            const result = abiEncoder.strictDecodeReturnValue<string>(rawCallResult);
            // tslint:enable boolean-naming
            return result;
        },
        /**
         * Returns the ABI encoded transaction data needed to send an Ethereum transaction calling this method. Before
         * sending the Ethereum tx, this encoded tx data can first be sent to a separate signing service or can be used
         * to create a 0x transaction (see protocol spec for more details).
         * @returns The ABI encoded transaction data as a string
         */
        getABIEncodedTransactionData(index_0: BigNumber): string {
            assert.isBigNumber('index_0', index_0);
            const self = (this as any) as MultiAssetProxyContract;
            const abiEncodedTransactionData = self._strictEncodeArguments('authorities(uint256)', [index_0]);
            return abiEncodedTransactionData;
        },
        /**
         * Decode the ABI-encoded transaction data into its input arguments
         * @param callData The ABI-encoded transaction data
         * @returns An array representing the input arguments in order. Keynames of nested structs are preserved.
         */
        getABIDecodedTransactionData(callData: string): BigNumber {
            const self = (this as any) as MultiAssetProxyContract;
            const abiEncoder = self._lookupAbiEncoder('authorities(uint256)');
            // tslint:disable boolean-naming
            const abiDecodedCallData = abiEncoder.strictDecode<BigNumber>(callData);
            return abiDecodedCallData;
        },
        /**
         * Decode the ABI-encoded return data from a transaction
         * @param returnData the data returned after transaction execution
         * @returns An array representing the output results in order.  Keynames of nested structs are preserved.
         */
        getABIDecodedReturnData(returnData: string): string {
            const self = (this as any) as MultiAssetProxyContract;
            const abiEncoder = self._lookupAbiEncoder('authorities(uint256)');
            // tslint:disable boolean-naming
            const abiDecodedReturnData = abiEncoder.strictDecodeReturnValue<string>(returnData);
            return abiDecodedReturnData;
        },
    };
    /**
     * Gets an asset proxy.
     */
    public getAssetProxy = {
        /**
         * Sends a read-only call to the contract method. Returns the result that would happen if one were to send an
         * Ethereum transaction to this method, given the current state of the blockchain. Calls do not cost gas
         * since they don't modify state.
         * @param assetProxyId Id of the asset proxy.
         * @returns The asset proxy registered to assetProxyId. Returns 0x0 if no proxy is registered.
         */
        async callAsync(
            assetProxyId: string,
            callData: Partial<CallData> = {},
            defaultBlock?: BlockParam,
        ): Promise<string> {
            assert.isString('assetProxyId', assetProxyId);
            assert.doesConformToSchema('callData', callData, schemas.callDataSchema, [
                schemas.addressSchema,
                schemas.numberSchema,
                schemas.jsNumber,
            ]);
            if (defaultBlock !== undefined) {
                assert.isBlockParam('defaultBlock', defaultBlock);
            }
            const self = (this as any) as MultiAssetProxyContract;
            const encodedData = self._strictEncodeArguments('getAssetProxy(bytes4)', [assetProxyId]);
            const callDataWithDefaults = await BaseContract._applyDefaultsToTxDataAsync(
                {
                    to: self.address,
                    ...callData,
                    data: encodedData,
                },
                self._web3Wrapper.getContractDefaults(),
            );
            callDataWithDefaults.from = callDataWithDefaults.from
                ? callDataWithDefaults.from.toLowerCase()
                : callDataWithDefaults.from;
            let rawCallResult;
            try {
                rawCallResult = await self._web3Wrapper.callAsync(callDataWithDefaults, defaultBlock);
            } catch (err) {
                BaseContract._throwIfThrownErrorIsRevertError(err);
                throw err;
            }
            BaseContract._throwIfCallResultIsRevertError(rawCallResult);
            const abiEncoder = self._lookupAbiEncoder('getAssetProxy(bytes4)');
            // tslint:disable boolean-naming
            const result = abiEncoder.strictDecodeReturnValue<string>(rawCallResult);
            // tslint:enable boolean-naming
            return result;
        },
        /**
         * Returns the ABI encoded transaction data needed to send an Ethereum transaction calling this method. Before
         * sending the Ethereum tx, this encoded tx data can first be sent to a separate signing service or can be used
         * to create a 0x transaction (see protocol spec for more details).
         * @param assetProxyId Id of the asset proxy.
         * @returns The ABI encoded transaction data as a string
         */
        getABIEncodedTransactionData(assetProxyId: string): string {
            assert.isString('assetProxyId', assetProxyId);
            const self = (this as any) as MultiAssetProxyContract;
            const abiEncodedTransactionData = self._strictEncodeArguments('getAssetProxy(bytes4)', [assetProxyId]);
            return abiEncodedTransactionData;
        },
        /**
         * Decode the ABI-encoded transaction data into its input arguments
         * @param callData The ABI-encoded transaction data
         * @returns An array representing the input arguments in order. Keynames of nested structs are preserved.
         */
        getABIDecodedTransactionData(callData: string): string {
            const self = (this as any) as MultiAssetProxyContract;
            const abiEncoder = self._lookupAbiEncoder('getAssetProxy(bytes4)');
            // tslint:disable boolean-naming
            const abiDecodedCallData = abiEncoder.strictDecode<string>(callData);
            return abiDecodedCallData;
        },
        /**
         * Decode the ABI-encoded return data from a transaction
         * @param returnData the data returned after transaction execution
         * @returns An array representing the output results in order.  Keynames of nested structs are preserved.
         */
        getABIDecodedReturnData(returnData: string): string {
            const self = (this as any) as MultiAssetProxyContract;
            const abiEncoder = self._lookupAbiEncoder('getAssetProxy(bytes4)');
            // tslint:disable boolean-naming
            const abiDecodedReturnData = abiEncoder.strictDecodeReturnValue<string>(returnData);
            return abiDecodedReturnData;
        },
    };
    /**
     * Removes authorizion of an address.
     */
    public removeAuthorizedAddress = {
        /**
         * Sends an Ethereum transaction executing this method with the supplied parameters. This is a read/write
         * Ethereum operation and will cost gas.
         * @param target Address to remove authorization from.
         * @param txData Additional data for transaction
         * @returns The hash of the transaction
         */
        async sendTransactionAsync(target: string, txData?: Partial<TxData> | undefined): Promise<string> {
            const self = (this as any) as MultiAssetProxyContract;
            const encodedData = self._strictEncodeArguments('removeAuthorizedAddress(address)', [target]);
            const txDataWithDefaults = await BaseContract._applyDefaultsToTxDataAsync(
                {
                    to: self.address,
                    ...txData,
                    data: encodedData,
                },
                self._web3Wrapper.getContractDefaults(),
                self.removeAuthorizedAddress.estimateGasAsync.bind(self, target),
            );
            if (txDataWithDefaults.from !== undefined) {
                txDataWithDefaults.from = txDataWithDefaults.from.toLowerCase();
            }
            try {
                return await self._web3Wrapper.sendTransactionAsync(txDataWithDefaults);
            } catch (err) {
                // Try to decode ganache transaction revert Errors.
                BaseContract._throwIfThrownErrorIsRevertError(err);
                throw err;
            }
            const txHash = await self._web3Wrapper.sendTransactionAsync(txDataWithDefaults);
            return txHash;
        },
        /**
         * Sends an Ethereum transaction and waits until the transaction has been successfully mined without reverting.
         * If the transaction was mined, but reverted, an error is thrown.
         * @param target Address to remove authorization from.
         * @param txData Additional data for transaction
         * @param pollingIntervalMs Interval at which to poll for success
         * @returns A promise that resolves when the transaction is successful
         */
        awaitTransactionSuccessAsync(
            target: string,
            txData?: Partial<TxData>,
            pollingIntervalMs?: number,
            timeoutMs?: number,
        ): PromiseWithTransactionHash<TransactionReceiptWithDecodedLogs> {
            assert.isString('target', target);
            const self = (this as any) as MultiAssetProxyContract;
            const txHashPromise = self.removeAuthorizedAddress.sendTransactionAsync(target.toLowerCase(), txData);
            return new PromiseWithTransactionHash<TransactionReceiptWithDecodedLogs>(
                txHashPromise,
                (async (): Promise<TransactionReceiptWithDecodedLogs> => {
                    // When the transaction hash resolves, wait for it to be mined.
                    return self._web3Wrapper.awaitTransactionSuccessAsync(
                        await txHashPromise,
                        pollingIntervalMs,
                        timeoutMs,
                    );
                })(),
            );
        },
        /**
         * Estimates the gas cost of sending an Ethereum transaction calling this method with these arguments.
         * @param target Address to remove authorization from.
         * @param txData Additional data for transaction
         * @returns The hash of the transaction
         */
        async estimateGasAsync(target: string, txData?: Partial<TxData> | undefined): Promise<number> {
            const self = (this as any) as MultiAssetProxyContract;
            const encodedData = self._strictEncodeArguments('removeAuthorizedAddress(address)', [target]);
            const txDataWithDefaults = await BaseContract._applyDefaultsToTxDataAsync(
                {
                    to: self.address,
                    ...txData,
                    data: encodedData,
                },
                self._web3Wrapper.getContractDefaults(),
            );
            if (txDataWithDefaults.from !== undefined) {
                txDataWithDefaults.from = txDataWithDefaults.from.toLowerCase();
            }
            try {
                return await self._web3Wrapper.estimateGasAsync(txDataWithDefaults);
            } catch (err) {
                // Try to decode ganache transaction revert Errors.
                BaseContract._throwIfThrownErrorIsRevertError(err);
                throw err;
            }
            const gas = await self._web3Wrapper.estimateGasAsync(txDataWithDefaults);
            return gas;
        },
        async validateAndSendTransactionAsync(target: string, txData?: Partial<TxData> | undefined): Promise<string> {
            await (this as any).removeAuthorizedAddress.callAsync(target, txData);
            const txHash = await (this as any).removeAuthorizedAddress.sendTransactionAsync(target, txData);
            return txHash;
        },
        /**
         * Sends a read-only call to the contract method. Returns the result that would happen if one were to send an
         * Ethereum transaction to this method, given the current state of the blockchain. Calls do not cost gas
         * since they don't modify state.
         * @param target Address to remove authorization from.
         */
        async callAsync(target: string, callData: Partial<CallData> = {}, defaultBlock?: BlockParam): Promise<void> {
            assert.isString('target', target);
            assert.doesConformToSchema('callData', callData, schemas.callDataSchema, [
                schemas.addressSchema,
                schemas.numberSchema,
                schemas.jsNumber,
            ]);
            if (defaultBlock !== undefined) {
                assert.isBlockParam('defaultBlock', defaultBlock);
            }
            const self = (this as any) as MultiAssetProxyContract;
            const encodedData = self._strictEncodeArguments('removeAuthorizedAddress(address)', [target.toLowerCase()]);
            const callDataWithDefaults = await BaseContract._applyDefaultsToTxDataAsync(
                {
                    to: self.address,
                    ...callData,
                    data: encodedData,
                },
                self._web3Wrapper.getContractDefaults(),
            );
            callDataWithDefaults.from = callDataWithDefaults.from
                ? callDataWithDefaults.from.toLowerCase()
                : callDataWithDefaults.from;
            let rawCallResult;
            try {
                rawCallResult = await self._web3Wrapper.callAsync(callDataWithDefaults, defaultBlock);
            } catch (err) {
                BaseContract._throwIfThrownErrorIsRevertError(err);
                throw err;
            }
            BaseContract._throwIfCallResultIsRevertError(rawCallResult);
            const abiEncoder = self._lookupAbiEncoder('removeAuthorizedAddress(address)');
            // tslint:disable boolean-naming
            const result = abiEncoder.strictDecodeReturnValue<void>(rawCallResult);
            // tslint:enable boolean-naming
            return result;
        },
        /**
         * Returns the ABI encoded transaction data needed to send an Ethereum transaction calling this method. Before
         * sending the Ethereum tx, this encoded tx data can first be sent to a separate signing service or can be used
         * to create a 0x transaction (see protocol spec for more details).
         * @param target Address to remove authorization from.
         * @returns The ABI encoded transaction data as a string
         */
        getABIEncodedTransactionData(target: string): string {
            assert.isString('target', target);
            const self = (this as any) as MultiAssetProxyContract;
            const abiEncodedTransactionData = self._strictEncodeArguments('removeAuthorizedAddress(address)', [
                target.toLowerCase(),
            ]);
            return abiEncodedTransactionData;
        },
        /**
         * Decode the ABI-encoded transaction data into its input arguments
         * @param callData The ABI-encoded transaction data
         * @returns An array representing the input arguments in order. Keynames of nested structs are preserved.
         */
        getABIDecodedTransactionData(callData: string): [string] {
            const self = (this as any) as MultiAssetProxyContract;
            const abiEncoder = self._lookupAbiEncoder('removeAuthorizedAddress(address)');
            // tslint:disable boolean-naming
            const abiDecodedCallData = abiEncoder.strictDecode<[string]>(callData);
            return abiDecodedCallData;
        },
        /**
         * Decode the ABI-encoded return data from a transaction
         * @param returnData the data returned after transaction execution
         * @returns An array representing the output results in order.  Keynames of nested structs are preserved.
         */
        getABIDecodedReturnData(returnData: string): void {
            const self = (this as any) as MultiAssetProxyContract;
            const abiEncoder = self._lookupAbiEncoder('removeAuthorizedAddress(address)');
            // tslint:disable boolean-naming
            const abiDecodedReturnData = abiEncoder.strictDecodeReturnValue<void>(returnData);
            return abiDecodedReturnData;
        },
    };
    public owner = {
        /**
         * Sends a read-only call to the contract method. Returns the result that would happen if one were to send an
         * Ethereum transaction to this method, given the current state of the blockchain. Calls do not cost gas
         * since they don't modify state.
         */
        async callAsync(callData: Partial<CallData> = {}, defaultBlock?: BlockParam): Promise<string> {
            assert.doesConformToSchema('callData', callData, schemas.callDataSchema, [
                schemas.addressSchema,
                schemas.numberSchema,
                schemas.jsNumber,
            ]);
            if (defaultBlock !== undefined) {
                assert.isBlockParam('defaultBlock', defaultBlock);
            }
            const self = (this as any) as MultiAssetProxyContract;
            const encodedData = self._strictEncodeArguments('owner()', []);
            const callDataWithDefaults = await BaseContract._applyDefaultsToTxDataAsync(
                {
                    to: self.address,
                    ...callData,
                    data: encodedData,
                },
                self._web3Wrapper.getContractDefaults(),
            );
            callDataWithDefaults.from = callDataWithDefaults.from
                ? callDataWithDefaults.from.toLowerCase()
                : callDataWithDefaults.from;
            let rawCallResult;
            try {
                rawCallResult = await self._web3Wrapper.callAsync(callDataWithDefaults, defaultBlock);
            } catch (err) {
                BaseContract._throwIfThrownErrorIsRevertError(err);
                throw err;
            }
            BaseContract._throwIfCallResultIsRevertError(rawCallResult);
            const abiEncoder = self._lookupAbiEncoder('owner()');
            // tslint:disable boolean-naming
            const result = abiEncoder.strictDecodeReturnValue<string>(rawCallResult);
            // tslint:enable boolean-naming
            return result;
        },
        /**
         * Returns the ABI encoded transaction data needed to send an Ethereum transaction calling this method. Before
         * sending the Ethereum tx, this encoded tx data can first be sent to a separate signing service or can be used
         * to create a 0x transaction (see protocol spec for more details).
         * @returns The ABI encoded transaction data as a string
         */
        getABIEncodedTransactionData(): string {
            const self = (this as any) as MultiAssetProxyContract;
            const abiEncodedTransactionData = self._strictEncodeArguments('owner()', []);
            return abiEncodedTransactionData;
        },
        /**
         * Decode the ABI-encoded transaction data into its input arguments
         * @param callData The ABI-encoded transaction data
         * @returns An array representing the input arguments in order. Keynames of nested structs are preserved.
         */
        getABIDecodedTransactionData(callData: string): void {
            const self = (this as any) as MultiAssetProxyContract;
            const abiEncoder = self._lookupAbiEncoder('owner()');
            // tslint:disable boolean-naming
            const abiDecodedCallData = abiEncoder.strictDecode<void>(callData);
            return abiDecodedCallData;
        },
        /**
         * Decode the ABI-encoded return data from a transaction
         * @param returnData the data returned after transaction execution
         * @returns An array representing the output results in order.  Keynames of nested structs are preserved.
         */
        getABIDecodedReturnData(returnData: string): string {
            const self = (this as any) as MultiAssetProxyContract;
            const abiEncoder = self._lookupAbiEncoder('owner()');
            // tslint:disable boolean-naming
            const abiDecodedReturnData = abiEncoder.strictDecodeReturnValue<string>(returnData);
            return abiDecodedReturnData;
        },
    };
    /**
     * Removes authorizion of an address.
     */
    public removeAuthorizedAddressAtIndex = {
        /**
         * Sends an Ethereum transaction executing this method with the supplied parameters. This is a read/write
         * Ethereum operation and will cost gas.
         * @param target Address to remove authorization from.
         * @param index Index of target in authorities array.
         * @param txData Additional data for transaction
         * @returns The hash of the transaction
         */
        async sendTransactionAsync(
            target: string,
            index: BigNumber,
            txData?: Partial<TxData> | undefined,
        ): Promise<string> {
            const self = (this as any) as MultiAssetProxyContract;
            const encodedData = self._strictEncodeArguments('removeAuthorizedAddressAtIndex(address,uint256)', [
                target,
                index,
            ]);
            const txDataWithDefaults = await BaseContract._applyDefaultsToTxDataAsync(
                {
                    to: self.address,
                    ...txData,
                    data: encodedData,
                },
                self._web3Wrapper.getContractDefaults(),
                self.removeAuthorizedAddressAtIndex.estimateGasAsync.bind(self, target, index),
            );
            if (txDataWithDefaults.from !== undefined) {
                txDataWithDefaults.from = txDataWithDefaults.from.toLowerCase();
            }
            try {
                return await self._web3Wrapper.sendTransactionAsync(txDataWithDefaults);
            } catch (err) {
                // Try to decode ganache transaction revert Errors.
                BaseContract._throwIfThrownErrorIsRevertError(err);
                throw err;
            }
            const txHash = await self._web3Wrapper.sendTransactionAsync(txDataWithDefaults);
            return txHash;
        },
        /**
         * Sends an Ethereum transaction and waits until the transaction has been successfully mined without reverting.
         * If the transaction was mined, but reverted, an error is thrown.
         * @param target Address to remove authorization from.
         * @param index Index of target in authorities array.
         * @param txData Additional data for transaction
         * @param pollingIntervalMs Interval at which to poll for success
         * @returns A promise that resolves when the transaction is successful
         */
        awaitTransactionSuccessAsync(
            target: string,
            index: BigNumber,
            txData?: Partial<TxData>,
            pollingIntervalMs?: number,
            timeoutMs?: number,
        ): PromiseWithTransactionHash<TransactionReceiptWithDecodedLogs> {
            assert.isString('target', target);
            assert.isBigNumber('index', index);
            const self = (this as any) as MultiAssetProxyContract;
            const txHashPromise = self.removeAuthorizedAddressAtIndex.sendTransactionAsync(
                target.toLowerCase(),
                index,
                txData,
            );
            return new PromiseWithTransactionHash<TransactionReceiptWithDecodedLogs>(
                txHashPromise,
                (async (): Promise<TransactionReceiptWithDecodedLogs> => {
                    // When the transaction hash resolves, wait for it to be mined.
                    return self._web3Wrapper.awaitTransactionSuccessAsync(
                        await txHashPromise,
                        pollingIntervalMs,
                        timeoutMs,
                    );
                })(),
            );
        },
        /**
         * Estimates the gas cost of sending an Ethereum transaction calling this method with these arguments.
         * @param target Address to remove authorization from.
         * @param index Index of target in authorities array.
         * @param txData Additional data for transaction
         * @returns The hash of the transaction
         */
        async estimateGasAsync(
            target: string,
            index: BigNumber,
            txData?: Partial<TxData> | undefined,
        ): Promise<number> {
            const self = (this as any) as MultiAssetProxyContract;
            const encodedData = self._strictEncodeArguments('removeAuthorizedAddressAtIndex(address,uint256)', [
                target,
                index,
            ]);
            const txDataWithDefaults = await BaseContract._applyDefaultsToTxDataAsync(
                {
                    to: self.address,
                    ...txData,
                    data: encodedData,
                },
                self._web3Wrapper.getContractDefaults(),
            );
            if (txDataWithDefaults.from !== undefined) {
                txDataWithDefaults.from = txDataWithDefaults.from.toLowerCase();
            }
            try {
                return await self._web3Wrapper.estimateGasAsync(txDataWithDefaults);
            } catch (err) {
                // Try to decode ganache transaction revert Errors.
                BaseContract._throwIfThrownErrorIsRevertError(err);
                throw err;
            }
            const gas = await self._web3Wrapper.estimateGasAsync(txDataWithDefaults);
            return gas;
        },
        async validateAndSendTransactionAsync(
            target: string,
            index: BigNumber,
            txData?: Partial<TxData> | undefined,
        ): Promise<string> {
            await (this as any).removeAuthorizedAddressAtIndex.callAsync(target, index, txData);
            const txHash = await (this as any).removeAuthorizedAddressAtIndex.sendTransactionAsync(
                target,
                index,
                txData,
            );
            return txHash;
        },
        /**
         * Sends a read-only call to the contract method. Returns the result that would happen if one were to send an
         * Ethereum transaction to this method, given the current state of the blockchain. Calls do not cost gas
         * since they don't modify state.
         * @param target Address to remove authorization from.
         * @param index Index of target in authorities array.
         */
        async callAsync(
            target: string,
            index: BigNumber,
            callData: Partial<CallData> = {},
            defaultBlock?: BlockParam,
        ): Promise<void> {
            assert.isString('target', target);
            assert.isBigNumber('index', index);
            assert.doesConformToSchema('callData', callData, schemas.callDataSchema, [
                schemas.addressSchema,
                schemas.numberSchema,
                schemas.jsNumber,
            ]);
            if (defaultBlock !== undefined) {
                assert.isBlockParam('defaultBlock', defaultBlock);
            }
            const self = (this as any) as MultiAssetProxyContract;
            const encodedData = self._strictEncodeArguments('removeAuthorizedAddressAtIndex(address,uint256)', [
                target.toLowerCase(),
                index,
            ]);
            const callDataWithDefaults = await BaseContract._applyDefaultsToTxDataAsync(
                {
                    to: self.address,
                    ...callData,
                    data: encodedData,
                },
                self._web3Wrapper.getContractDefaults(),
            );
            callDataWithDefaults.from = callDataWithDefaults.from
                ? callDataWithDefaults.from.toLowerCase()
                : callDataWithDefaults.from;
            let rawCallResult;
            try {
                rawCallResult = await self._web3Wrapper.callAsync(callDataWithDefaults, defaultBlock);
            } catch (err) {
                BaseContract._throwIfThrownErrorIsRevertError(err);
                throw err;
            }
            BaseContract._throwIfCallResultIsRevertError(rawCallResult);
            const abiEncoder = self._lookupAbiEncoder('removeAuthorizedAddressAtIndex(address,uint256)');
            // tslint:disable boolean-naming
            const result = abiEncoder.strictDecodeReturnValue<void>(rawCallResult);
            // tslint:enable boolean-naming
            return result;
        },
        /**
         * Returns the ABI encoded transaction data needed to send an Ethereum transaction calling this method. Before
         * sending the Ethereum tx, this encoded tx data can first be sent to a separate signing service or can be used
         * to create a 0x transaction (see protocol spec for more details).
         * @param target Address to remove authorization from.
         * @param index Index of target in authorities array.
         * @returns The ABI encoded transaction data as a string
         */
        getABIEncodedTransactionData(target: string, index: BigNumber): string {
            assert.isString('target', target);
            assert.isBigNumber('index', index);
            const self = (this as any) as MultiAssetProxyContract;
            const abiEncodedTransactionData = self._strictEncodeArguments(
                'removeAuthorizedAddressAtIndex(address,uint256)',
                [target.toLowerCase(), index],
            );
            return abiEncodedTransactionData;
        },
        /**
         * Decode the ABI-encoded transaction data into its input arguments
         * @param callData The ABI-encoded transaction data
         * @returns An array representing the input arguments in order. Keynames of nested structs are preserved.
         */
        getABIDecodedTransactionData(callData: string): [string, BigNumber] {
            const self = (this as any) as MultiAssetProxyContract;
            const abiEncoder = self._lookupAbiEncoder('removeAuthorizedAddressAtIndex(address,uint256)');
            // tslint:disable boolean-naming
            const abiDecodedCallData = abiEncoder.strictDecode<[string, BigNumber]>(callData);
            return abiDecodedCallData;
        },
        /**
         * Decode the ABI-encoded return data from a transaction
         * @param returnData the data returned after transaction execution
         * @returns An array representing the output results in order.  Keynames of nested structs are preserved.
         */
        getABIDecodedReturnData(returnData: string): void {
            const self = (this as any) as MultiAssetProxyContract;
            const abiEncoder = self._lookupAbiEncoder('removeAuthorizedAddressAtIndex(address,uint256)');
            // tslint:disable boolean-naming
            const abiDecodedReturnData = abiEncoder.strictDecodeReturnValue<void>(returnData);
            return abiDecodedReturnData;
        },
    };
    /**
     * Gets the proxy id associated with the proxy address.
     */
    public getProxyId = {
        /**
         * Sends a read-only call to the contract method. Returns the result that would happen if one were to send an
         * Ethereum transaction to this method, given the current state of the blockchain. Calls do not cost gas
         * since they don't modify state.
         * @returns Proxy id.
         */
        async callAsync(callData: Partial<CallData> = {}, defaultBlock?: BlockParam): Promise<string> {
            assert.doesConformToSchema('callData', callData, schemas.callDataSchema, [
                schemas.addressSchema,
                schemas.numberSchema,
                schemas.jsNumber,
            ]);
            if (defaultBlock !== undefined) {
                assert.isBlockParam('defaultBlock', defaultBlock);
            }
            const self = (this as any) as MultiAssetProxyContract;
            const encodedData = self._strictEncodeArguments('getProxyId()', []);
<<<<<<< HEAD
            const callDataWithDefaults = await BaseContract._applyDefaultsToTxDataAsync(
                {
                    to: self.address,
                    ...callData,
                    data: encodedData,
                },
                self._web3Wrapper.getContractDefaults(),
            );
            callDataWithDefaults.from = callDataWithDefaults.from
                ? callDataWithDefaults.from.toLowerCase()
                : callDataWithDefaults.from;
            let rawCallResult;
            try {
                rawCallResult = await self._web3Wrapper.callAsync(callDataWithDefaults, defaultBlock);
            } catch (err) {
                BaseContract._throwIfThrownErrorIsRevertError(err);
                throw err;
            }
            BaseContract._throwIfCallResultIsRevertError(rawCallResult);
=======
            const encodedDataBytes = Buffer.from(encodedData.substr(2), 'hex');

            const rawCallResult = await self.evmExecAsync(encodedDataBytes);
            BaseContract._throwIfRevertWithReasonCallResult(rawCallResult);
>>>>>>> ec92cea5
            const abiEncoder = self._lookupAbiEncoder('getProxyId()');
            // tslint:disable boolean-naming
            const result = abiEncoder.strictDecodeReturnValue<string>(rawCallResult);
            // tslint:enable boolean-naming
            return result;
        },
        /**
         * Returns the ABI encoded transaction data needed to send an Ethereum transaction calling this method. Before
         * sending the Ethereum tx, this encoded tx data can first be sent to a separate signing service or can be used
         * to create a 0x transaction (see protocol spec for more details).
         * @returns The ABI encoded transaction data as a string
         */
        getABIEncodedTransactionData(): string {
            const self = (this as any) as MultiAssetProxyContract;
            const abiEncodedTransactionData = self._strictEncodeArguments('getProxyId()', []);
            return abiEncodedTransactionData;
        },
        /**
         * Decode the ABI-encoded transaction data into its input arguments
         * @param callData The ABI-encoded transaction data
         * @returns An array representing the input arguments in order. Keynames of nested structs are preserved.
         */
        getABIDecodedTransactionData(callData: string): void {
            const self = (this as any) as MultiAssetProxyContract;
            const abiEncoder = self._lookupAbiEncoder('getProxyId()');
            // tslint:disable boolean-naming
            const abiDecodedCallData = abiEncoder.strictDecode<void>(callData);
            return abiDecodedCallData;
        },
        /**
         * Decode the ABI-encoded return data from a transaction
         * @param returnData the data returned after transaction execution
         * @returns An array representing the output results in order.  Keynames of nested structs are preserved.
         */
        getABIDecodedReturnData(returnData: string): string {
            const self = (this as any) as MultiAssetProxyContract;
            const abiEncoder = self._lookupAbiEncoder('getProxyId()');
            // tslint:disable boolean-naming
            const abiDecodedReturnData = abiEncoder.strictDecodeReturnValue<string>(returnData);
            return abiDecodedReturnData;
        },
    };
    public authorized = {
        /**
         * Sends a read-only call to the contract method. Returns the result that would happen if one were to send an
         * Ethereum transaction to this method, given the current state of the blockchain. Calls do not cost gas
         * since they don't modify state.
         */
        async callAsync(
            index_0: string,
            callData: Partial<CallData> = {},
            defaultBlock?: BlockParam,
        ): Promise<boolean> {
            assert.isString('index_0', index_0);
            assert.doesConformToSchema('callData', callData, schemas.callDataSchema, [
                schemas.addressSchema,
                schemas.numberSchema,
                schemas.jsNumber,
            ]);
            if (defaultBlock !== undefined) {
                assert.isBlockParam('defaultBlock', defaultBlock);
            }
            const self = (this as any) as MultiAssetProxyContract;
            const encodedData = self._strictEncodeArguments('authorized(address)', [index_0.toLowerCase()]);
            const callDataWithDefaults = await BaseContract._applyDefaultsToTxDataAsync(
                {
                    to: self.address,
                    ...callData,
                    data: encodedData,
                },
                self._web3Wrapper.getContractDefaults(),
            );
            callDataWithDefaults.from = callDataWithDefaults.from
                ? callDataWithDefaults.from.toLowerCase()
                : callDataWithDefaults.from;
            let rawCallResult;
            try {
                rawCallResult = await self._web3Wrapper.callAsync(callDataWithDefaults, defaultBlock);
            } catch (err) {
                BaseContract._throwIfThrownErrorIsRevertError(err);
                throw err;
            }
            BaseContract._throwIfCallResultIsRevertError(rawCallResult);
            const abiEncoder = self._lookupAbiEncoder('authorized(address)');
            // tslint:disable boolean-naming
            const result = abiEncoder.strictDecodeReturnValue<boolean>(rawCallResult);
            // tslint:enable boolean-naming
            return result;
        },
        /**
         * Returns the ABI encoded transaction data needed to send an Ethereum transaction calling this method. Before
         * sending the Ethereum tx, this encoded tx data can first be sent to a separate signing service or can be used
         * to create a 0x transaction (see protocol spec for more details).
         * @returns The ABI encoded transaction data as a string
         */
        getABIEncodedTransactionData(index_0: string): string {
            assert.isString('index_0', index_0);
            const self = (this as any) as MultiAssetProxyContract;
            const abiEncodedTransactionData = self._strictEncodeArguments('authorized(address)', [
                index_0.toLowerCase(),
            ]);
            return abiEncodedTransactionData;
        },
        /**
         * Decode the ABI-encoded transaction data into its input arguments
         * @param callData The ABI-encoded transaction data
         * @returns An array representing the input arguments in order. Keynames of nested structs are preserved.
         */
        getABIDecodedTransactionData(callData: string): string {
            const self = (this as any) as MultiAssetProxyContract;
            const abiEncoder = self._lookupAbiEncoder('authorized(address)');
            // tslint:disable boolean-naming
            const abiDecodedCallData = abiEncoder.strictDecode<string>(callData);
            return abiDecodedCallData;
        },
        /**
         * Decode the ABI-encoded return data from a transaction
         * @param returnData the data returned after transaction execution
         * @returns An array representing the output results in order.  Keynames of nested structs are preserved.
         */
        getABIDecodedReturnData(returnData: string): boolean {
            const self = (this as any) as MultiAssetProxyContract;
            const abiEncoder = self._lookupAbiEncoder('authorized(address)');
            // tslint:disable boolean-naming
            const abiDecodedReturnData = abiEncoder.strictDecodeReturnValue<boolean>(returnData);
            return abiDecodedReturnData;
        },
    };
    /**
     * Registers an asset proxy to its asset proxy id.
     * Once an asset proxy is registered, it cannot be unregistered.
     */
    public registerAssetProxy = {
        /**
         * Sends an Ethereum transaction executing this method with the supplied parameters. This is a read/write
         * Ethereum operation and will cost gas.
         * @param assetProxy Address of new asset proxy to register.
         * @param txData Additional data for transaction
         * @returns The hash of the transaction
         */
        async sendTransactionAsync(assetProxy: string, txData?: Partial<TxData> | undefined): Promise<string> {
            const self = (this as any) as MultiAssetProxyContract;
            const encodedData = self._strictEncodeArguments('registerAssetProxy(address)', [assetProxy]);
            const txDataWithDefaults = await BaseContract._applyDefaultsToTxDataAsync(
                {
                    to: self.address,
                    ...txData,
                    data: encodedData,
                },
                self._web3Wrapper.getContractDefaults(),
                self.registerAssetProxy.estimateGasAsync.bind(self, assetProxy),
            );
            if (txDataWithDefaults.from !== undefined) {
                txDataWithDefaults.from = txDataWithDefaults.from.toLowerCase();
            }
            try {
                return await self._web3Wrapper.sendTransactionAsync(txDataWithDefaults);
            } catch (err) {
                // Try to decode ganache transaction revert Errors.
                BaseContract._throwIfThrownErrorIsRevertError(err);
                throw err;
            }
            const txHash = await self._web3Wrapper.sendTransactionAsync(txDataWithDefaults);
            return txHash;
        },
        /**
         * Sends an Ethereum transaction and waits until the transaction has been successfully mined without reverting.
         * If the transaction was mined, but reverted, an error is thrown.
         * @param assetProxy Address of new asset proxy to register.
         * @param txData Additional data for transaction
         * @param pollingIntervalMs Interval at which to poll for success
         * @returns A promise that resolves when the transaction is successful
         */
        awaitTransactionSuccessAsync(
            assetProxy: string,
            txData?: Partial<TxData>,
            pollingIntervalMs?: number,
            timeoutMs?: number,
        ): PromiseWithTransactionHash<TransactionReceiptWithDecodedLogs> {
            assert.isString('assetProxy', assetProxy);
            const self = (this as any) as MultiAssetProxyContract;
            const txHashPromise = self.registerAssetProxy.sendTransactionAsync(assetProxy.toLowerCase(), txData);
            return new PromiseWithTransactionHash<TransactionReceiptWithDecodedLogs>(
                txHashPromise,
                (async (): Promise<TransactionReceiptWithDecodedLogs> => {
                    // When the transaction hash resolves, wait for it to be mined.
                    return self._web3Wrapper.awaitTransactionSuccessAsync(
                        await txHashPromise,
                        pollingIntervalMs,
                        timeoutMs,
                    );
                })(),
            );
        },
        /**
         * Estimates the gas cost of sending an Ethereum transaction calling this method with these arguments.
         * @param assetProxy Address of new asset proxy to register.
         * @param txData Additional data for transaction
         * @returns The hash of the transaction
         */
        async estimateGasAsync(assetProxy: string, txData?: Partial<TxData> | undefined): Promise<number> {
            const self = (this as any) as MultiAssetProxyContract;
            const encodedData = self._strictEncodeArguments('registerAssetProxy(address)', [assetProxy]);
            const txDataWithDefaults = await BaseContract._applyDefaultsToTxDataAsync(
                {
                    to: self.address,
                    ...txData,
                    data: encodedData,
                },
                self._web3Wrapper.getContractDefaults(),
            );
            if (txDataWithDefaults.from !== undefined) {
                txDataWithDefaults.from = txDataWithDefaults.from.toLowerCase();
            }
            try {
                return await self._web3Wrapper.estimateGasAsync(txDataWithDefaults);
            } catch (err) {
                // Try to decode ganache transaction revert Errors.
                BaseContract._throwIfThrownErrorIsRevertError(err);
                throw err;
            }
            const gas = await self._web3Wrapper.estimateGasAsync(txDataWithDefaults);
            return gas;
        },
        async validateAndSendTransactionAsync(
            assetProxy: string,
            txData?: Partial<TxData> | undefined,
        ): Promise<string> {
            await (this as any).registerAssetProxy.callAsync(assetProxy, txData);
            const txHash = await (this as any).registerAssetProxy.sendTransactionAsync(assetProxy, txData);
            return txHash;
        },
        /**
         * Sends a read-only call to the contract method. Returns the result that would happen if one were to send an
         * Ethereum transaction to this method, given the current state of the blockchain. Calls do not cost gas
         * since they don't modify state.
         * @param assetProxy Address of new asset proxy to register.
         */
        async callAsync(
            assetProxy: string,
            callData: Partial<CallData> = {},
            defaultBlock?: BlockParam,
        ): Promise<void> {
            assert.isString('assetProxy', assetProxy);
            assert.doesConformToSchema('callData', callData, schemas.callDataSchema, [
                schemas.addressSchema,
                schemas.numberSchema,
                schemas.jsNumber,
            ]);
            if (defaultBlock !== undefined) {
                assert.isBlockParam('defaultBlock', defaultBlock);
            }
            const self = (this as any) as MultiAssetProxyContract;
            const encodedData = self._strictEncodeArguments('registerAssetProxy(address)', [assetProxy.toLowerCase()]);
            const callDataWithDefaults = await BaseContract._applyDefaultsToTxDataAsync(
                {
                    to: self.address,
                    ...callData,
                    data: encodedData,
                },
                self._web3Wrapper.getContractDefaults(),
            );
            callDataWithDefaults.from = callDataWithDefaults.from
                ? callDataWithDefaults.from.toLowerCase()
                : callDataWithDefaults.from;
            let rawCallResult;
            try {
                rawCallResult = await self._web3Wrapper.callAsync(callDataWithDefaults, defaultBlock);
            } catch (err) {
                BaseContract._throwIfThrownErrorIsRevertError(err);
                throw err;
            }
            BaseContract._throwIfCallResultIsRevertError(rawCallResult);
            const abiEncoder = self._lookupAbiEncoder('registerAssetProxy(address)');
            // tslint:disable boolean-naming
            const result = abiEncoder.strictDecodeReturnValue<void>(rawCallResult);
            // tslint:enable boolean-naming
            return result;
        },
        /**
         * Returns the ABI encoded transaction data needed to send an Ethereum transaction calling this method. Before
         * sending the Ethereum tx, this encoded tx data can first be sent to a separate signing service or can be used
         * to create a 0x transaction (see protocol spec for more details).
         * @param assetProxy Address of new asset proxy to register.
         * @returns The ABI encoded transaction data as a string
         */
        getABIEncodedTransactionData(assetProxy: string): string {
            assert.isString('assetProxy', assetProxy);
            const self = (this as any) as MultiAssetProxyContract;
            const abiEncodedTransactionData = self._strictEncodeArguments('registerAssetProxy(address)', [
                assetProxy.toLowerCase(),
            ]);
            return abiEncodedTransactionData;
        },
        /**
         * Decode the ABI-encoded transaction data into its input arguments
         * @param callData The ABI-encoded transaction data
         * @returns An array representing the input arguments in order. Keynames of nested structs are preserved.
         */
        getABIDecodedTransactionData(callData: string): [string] {
            const self = (this as any) as MultiAssetProxyContract;
            const abiEncoder = self._lookupAbiEncoder('registerAssetProxy(address)');
            // tslint:disable boolean-naming
            const abiDecodedCallData = abiEncoder.strictDecode<[string]>(callData);
            return abiDecodedCallData;
        },
        /**
         * Decode the ABI-encoded return data from a transaction
         * @param returnData the data returned after transaction execution
         * @returns An array representing the output results in order.  Keynames of nested structs are preserved.
         */
        getABIDecodedReturnData(returnData: string): void {
            const self = (this as any) as MultiAssetProxyContract;
            const abiEncoder = self._lookupAbiEncoder('registerAssetProxy(address)');
            // tslint:disable boolean-naming
            const abiDecodedReturnData = abiEncoder.strictDecodeReturnValue<void>(returnData);
            return abiDecodedReturnData;
        },
    };
    /**
     * Gets all authorized addresses.
     */
    public getAuthorizedAddresses = {
        /**
         * Sends a read-only call to the contract method. Returns the result that would happen if one were to send an
         * Ethereum transaction to this method, given the current state of the blockchain. Calls do not cost gas
         * since they don't modify state.
         * @returns Array of authorized addresses.
         */
        async callAsync(callData: Partial<CallData> = {}, defaultBlock?: BlockParam): Promise<string[]> {
            assert.doesConformToSchema('callData', callData, schemas.callDataSchema, [
                schemas.addressSchema,
                schemas.numberSchema,
                schemas.jsNumber,
            ]);
            if (defaultBlock !== undefined) {
                assert.isBlockParam('defaultBlock', defaultBlock);
            }
            const self = (this as any) as MultiAssetProxyContract;
            const encodedData = self._strictEncodeArguments('getAuthorizedAddresses()', []);
            const callDataWithDefaults = await BaseContract._applyDefaultsToTxDataAsync(
                {
                    to: self.address,
                    ...callData,
                    data: encodedData,
                },
                self._web3Wrapper.getContractDefaults(),
            );
            callDataWithDefaults.from = callDataWithDefaults.from
                ? callDataWithDefaults.from.toLowerCase()
                : callDataWithDefaults.from;
            let rawCallResult;
            try {
                rawCallResult = await self._web3Wrapper.callAsync(callDataWithDefaults, defaultBlock);
            } catch (err) {
                BaseContract._throwIfThrownErrorIsRevertError(err);
                throw err;
            }
            BaseContract._throwIfCallResultIsRevertError(rawCallResult);
            const abiEncoder = self._lookupAbiEncoder('getAuthorizedAddresses()');
            // tslint:disable boolean-naming
            const result = abiEncoder.strictDecodeReturnValue<string[]>(rawCallResult);
            // tslint:enable boolean-naming
            return result;
        },
        /**
         * Returns the ABI encoded transaction data needed to send an Ethereum transaction calling this method. Before
         * sending the Ethereum tx, this encoded tx data can first be sent to a separate signing service or can be used
         * to create a 0x transaction (see protocol spec for more details).
         * @returns The ABI encoded transaction data as a string
         */
        getABIEncodedTransactionData(): string {
            const self = (this as any) as MultiAssetProxyContract;
            const abiEncodedTransactionData = self._strictEncodeArguments('getAuthorizedAddresses()', []);
            return abiEncodedTransactionData;
        },
        /**
         * Decode the ABI-encoded transaction data into its input arguments
         * @param callData The ABI-encoded transaction data
         * @returns An array representing the input arguments in order. Keynames of nested structs are preserved.
         */
        getABIDecodedTransactionData(callData: string): void {
            const self = (this as any) as MultiAssetProxyContract;
            const abiEncoder = self._lookupAbiEncoder('getAuthorizedAddresses()');
            // tslint:disable boolean-naming
            const abiDecodedCallData = abiEncoder.strictDecode<void>(callData);
            return abiDecodedCallData;
        },
        /**
         * Decode the ABI-encoded return data from a transaction
         * @param returnData the data returned after transaction execution
         * @returns An array representing the output results in order.  Keynames of nested structs are preserved.
         */
        getABIDecodedReturnData(returnData: string): string[] {
            const self = (this as any) as MultiAssetProxyContract;
            const abiEncoder = self._lookupAbiEncoder('getAuthorizedAddresses()');
            // tslint:disable boolean-naming
            const abiDecodedReturnData = abiEncoder.strictDecodeReturnValue<string[]>(returnData);
            return abiDecodedReturnData;
        },
    };
    public transferOwnership = {
        /**
         * Sends an Ethereum transaction executing this method with the supplied parameters. This is a read/write
         * Ethereum operation and will cost gas.
         * @param txData Additional data for transaction
         * @returns The hash of the transaction
         */
        async sendTransactionAsync(newOwner: string, txData?: Partial<TxData> | undefined): Promise<string> {
            const self = (this as any) as MultiAssetProxyContract;
            const encodedData = self._strictEncodeArguments('transferOwnership(address)', [newOwner]);
            const txDataWithDefaults = await BaseContract._applyDefaultsToTxDataAsync(
                {
                    to: self.address,
                    ...txData,
                    data: encodedData,
                },
                self._web3Wrapper.getContractDefaults(),
                self.transferOwnership.estimateGasAsync.bind(self, newOwner),
            );
            if (txDataWithDefaults.from !== undefined) {
                txDataWithDefaults.from = txDataWithDefaults.from.toLowerCase();
            }
            try {
                return await self._web3Wrapper.sendTransactionAsync(txDataWithDefaults);
            } catch (err) {
                // Try to decode ganache transaction revert Errors.
                BaseContract._throwIfThrownErrorIsRevertError(err);
                throw err;
            }
            const txHash = await self._web3Wrapper.sendTransactionAsync(txDataWithDefaults);
            return txHash;
        },
        /**
         * Sends an Ethereum transaction and waits until the transaction has been successfully mined without reverting.
         * If the transaction was mined, but reverted, an error is thrown.
         * @param txData Additional data for transaction
         * @param pollingIntervalMs Interval at which to poll for success
         * @returns A promise that resolves when the transaction is successful
         */
        awaitTransactionSuccessAsync(
            newOwner: string,
            txData?: Partial<TxData>,
            pollingIntervalMs?: number,
            timeoutMs?: number,
        ): PromiseWithTransactionHash<TransactionReceiptWithDecodedLogs> {
            assert.isString('newOwner', newOwner);
            const self = (this as any) as MultiAssetProxyContract;
            const txHashPromise = self.transferOwnership.sendTransactionAsync(newOwner.toLowerCase(), txData);
            return new PromiseWithTransactionHash<TransactionReceiptWithDecodedLogs>(
                txHashPromise,
                (async (): Promise<TransactionReceiptWithDecodedLogs> => {
                    // When the transaction hash resolves, wait for it to be mined.
                    return self._web3Wrapper.awaitTransactionSuccessAsync(
                        await txHashPromise,
                        pollingIntervalMs,
                        timeoutMs,
                    );
                })(),
            );
        },
        /**
         * Estimates the gas cost of sending an Ethereum transaction calling this method with these arguments.
         * @param txData Additional data for transaction
         * @returns The hash of the transaction
         */
        async estimateGasAsync(newOwner: string, txData?: Partial<TxData> | undefined): Promise<number> {
            const self = (this as any) as MultiAssetProxyContract;
            const encodedData = self._strictEncodeArguments('transferOwnership(address)', [newOwner]);
            const txDataWithDefaults = await BaseContract._applyDefaultsToTxDataAsync(
                {
                    to: self.address,
                    ...txData,
                    data: encodedData,
                },
                self._web3Wrapper.getContractDefaults(),
            );
            if (txDataWithDefaults.from !== undefined) {
                txDataWithDefaults.from = txDataWithDefaults.from.toLowerCase();
            }
            try {
                return await self._web3Wrapper.estimateGasAsync(txDataWithDefaults);
            } catch (err) {
                // Try to decode ganache transaction revert Errors.
                BaseContract._throwIfThrownErrorIsRevertError(err);
                throw err;
            }
            const gas = await self._web3Wrapper.estimateGasAsync(txDataWithDefaults);
            return gas;
        },
        async validateAndSendTransactionAsync(newOwner: string, txData?: Partial<TxData> | undefined): Promise<string> {
            await (this as any).transferOwnership.callAsync(newOwner, txData);
            const txHash = await (this as any).transferOwnership.sendTransactionAsync(newOwner, txData);
            return txHash;
        },
        /**
         * Sends a read-only call to the contract method. Returns the result that would happen if one were to send an
         * Ethereum transaction to this method, given the current state of the blockchain. Calls do not cost gas
         * since they don't modify state.
         */
        async callAsync(newOwner: string, callData: Partial<CallData> = {}, defaultBlock?: BlockParam): Promise<void> {
            assert.isString('newOwner', newOwner);
            assert.doesConformToSchema('callData', callData, schemas.callDataSchema, [
                schemas.addressSchema,
                schemas.numberSchema,
                schemas.jsNumber,
            ]);
            if (defaultBlock !== undefined) {
                assert.isBlockParam('defaultBlock', defaultBlock);
            }
            const self = (this as any) as MultiAssetProxyContract;
            const encodedData = self._strictEncodeArguments('transferOwnership(address)', [newOwner.toLowerCase()]);
            const callDataWithDefaults = await BaseContract._applyDefaultsToTxDataAsync(
                {
                    to: self.address,
                    ...callData,
                    data: encodedData,
                },
                self._web3Wrapper.getContractDefaults(),
            );
            callDataWithDefaults.from = callDataWithDefaults.from
                ? callDataWithDefaults.from.toLowerCase()
                : callDataWithDefaults.from;
            let rawCallResult;
            try {
                rawCallResult = await self._web3Wrapper.callAsync(callDataWithDefaults, defaultBlock);
            } catch (err) {
                BaseContract._throwIfThrownErrorIsRevertError(err);
                throw err;
            }
            BaseContract._throwIfCallResultIsRevertError(rawCallResult);
            const abiEncoder = self._lookupAbiEncoder('transferOwnership(address)');
            // tslint:disable boolean-naming
            const result = abiEncoder.strictDecodeReturnValue<void>(rawCallResult);
            // tslint:enable boolean-naming
            return result;
        },
        /**
         * Returns the ABI encoded transaction data needed to send an Ethereum transaction calling this method. Before
         * sending the Ethereum tx, this encoded tx data can first be sent to a separate signing service or can be used
         * to create a 0x transaction (see protocol spec for more details).
         * @returns The ABI encoded transaction data as a string
         */
        getABIEncodedTransactionData(newOwner: string): string {
            assert.isString('newOwner', newOwner);
            const self = (this as any) as MultiAssetProxyContract;
            const abiEncodedTransactionData = self._strictEncodeArguments('transferOwnership(address)', [
                newOwner.toLowerCase(),
            ]);
            return abiEncodedTransactionData;
        },
        /**
         * Decode the ABI-encoded transaction data into its input arguments
         * @param callData The ABI-encoded transaction data
         * @returns An array representing the input arguments in order. Keynames of nested structs are preserved.
         */
        getABIDecodedTransactionData(callData: string): [string] {
            const self = (this as any) as MultiAssetProxyContract;
            const abiEncoder = self._lookupAbiEncoder('transferOwnership(address)');
            // tslint:disable boolean-naming
            const abiDecodedCallData = abiEncoder.strictDecode<[string]>(callData);
            return abiDecodedCallData;
        },
        /**
         * Decode the ABI-encoded return data from a transaction
         * @param returnData the data returned after transaction execution
         * @returns An array representing the output results in order.  Keynames of nested structs are preserved.
         */
        getABIDecodedReturnData(returnData: string): void {
            const self = (this as any) as MultiAssetProxyContract;
            const abiEncoder = self._lookupAbiEncoder('transferOwnership(address)');
            // tslint:disable boolean-naming
            const abiDecodedReturnData = abiEncoder.strictDecodeReturnValue<void>(returnData);
            return abiDecodedReturnData;
        },
    };
    private readonly _subscriptionManager: SubscriptionManager<MultiAssetProxyEventArgs, MultiAssetProxyEvents>;
    public static async deployFrom0xArtifactAsync(
        artifact: ContractArtifact | SimpleContractArtifact,
        supportedProvider: SupportedProvider,
        txDefaults: Partial<TxData>,
        logDecodeDependencies: { [contractName: string]: ContractArtifact | SimpleContractArtifact },
    ): Promise<MultiAssetProxyContract> {
        assert.doesConformToSchema('txDefaults', txDefaults, schemas.txDataSchema, [
            schemas.addressSchema,
            schemas.numberSchema,
            schemas.jsNumber,
        ]);
        if (artifact.compilerOutput === undefined) {
            throw new Error('Compiler output not found in the artifact file');
        }
        const provider = providerUtils.standardizeOrThrow(supportedProvider);
        const bytecode = artifact.compilerOutput.evm.bytecode.object;
        const abi = artifact.compilerOutput.abi;
        const logDecodeDependenciesAbiOnly: { [contractName: string]: ContractAbi } = {};
        if (Object.keys(logDecodeDependencies) !== undefined) {
            for (const key of Object.keys(logDecodeDependencies)) {
                logDecodeDependenciesAbiOnly[key] = logDecodeDependencies[key].compilerOutput.abi;
            }
        }
        return MultiAssetProxyContract.deployAsync(bytecode, abi, provider, txDefaults, logDecodeDependenciesAbiOnly);
    }
    public static async deployAsync(
        bytecode: string,
        abi: ContractAbi,
        supportedProvider: SupportedProvider,
        txDefaults: Partial<TxData>,
        logDecodeDependencies: { [contractName: string]: ContractAbi },
    ): Promise<MultiAssetProxyContract> {
        assert.isHexString('bytecode', bytecode);
        assert.doesConformToSchema('txDefaults', txDefaults, schemas.txDataSchema, [
            schemas.addressSchema,
            schemas.numberSchema,
            schemas.jsNumber,
        ]);
        const provider = providerUtils.standardizeOrThrow(supportedProvider);
        const constructorAbi = BaseContract._lookupConstructorAbi(abi);
        [] = BaseContract._formatABIDataItemList(constructorAbi.inputs, [], BaseContract._bigNumberToString);
        const iface = new ethers.utils.Interface(abi);
        const deployInfo = iface.deployFunction;
        const txData = deployInfo.encode(bytecode, []);
        const web3Wrapper = new Web3Wrapper(provider);
        const txDataWithDefaults = await BaseContract._applyDefaultsToTxDataAsync(
            { data: txData },
            txDefaults,
            web3Wrapper.estimateGasAsync.bind(web3Wrapper),
        );
        const txHash = await web3Wrapper.sendTransactionAsync(txDataWithDefaults);
        logUtils.log(`transactionHash: ${txHash}`);
        const txReceipt = await web3Wrapper.awaitTransactionSuccessAsync(txHash);
        logUtils.log(`MultiAssetProxy successfully deployed at ${txReceipt.contractAddress}`);
        const contractInstance = new MultiAssetProxyContract(
            txReceipt.contractAddress as string,
            provider,
            txDefaults,
            logDecodeDependencies,
        );
        contractInstance.constructorArgs = [];
        return contractInstance;
    }

    /**
     * @returns      The contract ABI
     */
    public static ABI(): ContractAbi {
        const abi = [
            {
                constant: true,
                inputs: [
                    {
                        name: 'index_0',
                        type: 'bytes4',
                    },
                ],
                name: 'assetProxies',
                outputs: [
                    {
                        name: '',
                        type: 'address',
                    },
                ],
                payable: false,
                stateMutability: 'view',
                type: 'function',
            },
            {
                constant: false,
                inputs: [
                    {
                        name: 'target',
                        type: 'address',
                    },
                ],
                name: 'addAuthorizedAddress',
                outputs: [],
                payable: false,
                stateMutability: 'nonpayable',
                type: 'function',
            },
            {
                constant: true,
                inputs: [
                    {
                        name: 'index_0',
                        type: 'uint256',
                    },
                ],
                name: 'authorities',
                outputs: [
                    {
                        name: '',
                        type: 'address',
                    },
                ],
                payable: false,
                stateMutability: 'view',
                type: 'function',
            },
            {
                constant: true,
                inputs: [
                    {
                        name: 'assetProxyId',
                        type: 'bytes4',
                    },
                ],
                name: 'getAssetProxy',
                outputs: [
                    {
                        name: '',
                        type: 'address',
                    },
                ],
                payable: false,
                stateMutability: 'view',
                type: 'function',
            },
            {
                constant: false,
                inputs: [
                    {
                        name: 'target',
                        type: 'address',
                    },
                ],
                name: 'removeAuthorizedAddress',
                outputs: [],
                payable: false,
                stateMutability: 'nonpayable',
                type: 'function',
            },
            {
                constant: true,
                inputs: [],
                name: 'owner',
                outputs: [
                    {
                        name: '',
                        type: 'address',
                    },
                ],
                payable: false,
                stateMutability: 'view',
                type: 'function',
            },
            {
                constant: false,
                inputs: [
                    {
                        name: 'target',
                        type: 'address',
                    },
                    {
                        name: 'index',
                        type: 'uint256',
                    },
                ],
                name: 'removeAuthorizedAddressAtIndex',
                outputs: [],
                payable: false,
                stateMutability: 'nonpayable',
                type: 'function',
            },
            {
                constant: true,
                inputs: [],
                name: 'getProxyId',
                outputs: [
                    {
                        name: '',
                        type: 'bytes4',
                    },
                ],
                payable: false,
                stateMutability: 'pure',
                type: 'function',
            },
            {
                constant: true,
                inputs: [
                    {
                        name: 'index_0',
                        type: 'address',
                    },
                ],
                name: 'authorized',
                outputs: [
                    {
                        name: '',
                        type: 'bool',
                    },
                ],
                payable: false,
                stateMutability: 'view',
                type: 'function',
            },
            {
                constant: false,
                inputs: [
                    {
                        name: 'assetProxy',
                        type: 'address',
                    },
                ],
                name: 'registerAssetProxy',
                outputs: [],
                payable: false,
                stateMutability: 'nonpayable',
                type: 'function',
            },
            {
                constant: true,
                inputs: [],
                name: 'getAuthorizedAddresses',
                outputs: [
                    {
                        name: '',
                        type: 'address[]',
                    },
                ],
                payable: false,
                stateMutability: 'view',
                type: 'function',
            },
            {
                constant: false,
                inputs: [
                    {
                        name: 'newOwner',
                        type: 'address',
                    },
                ],
                name: 'transferOwnership',
                outputs: [],
                payable: false,
                stateMutability: 'nonpayable',
                type: 'function',
            },
            {
                inputs: [],
                outputs: [],
                payable: false,
                stateMutability: 'nonpayable',
                type: 'fallback',
            },
            {
                anonymous: false,
                inputs: [
                    {
                        name: 'target',
                        type: 'address',
                        indexed: true,
                    },
                    {
                        name: 'caller',
                        type: 'address',
                        indexed: true,
                    },
                ],
                name: 'AuthorizedAddressAdded',
                outputs: [],
                type: 'event',
            },
            {
                anonymous: false,
                inputs: [
                    {
                        name: 'target',
                        type: 'address',
                        indexed: true,
                    },
                    {
                        name: 'caller',
                        type: 'address',
                        indexed: true,
                    },
                ],
                name: 'AuthorizedAddressRemoved',
                outputs: [],
                type: 'event',
            },
            {
                anonymous: false,
                inputs: [
                    {
                        name: 'id',
                        type: 'bytes4',
                        indexed: false,
                    },
                    {
                        name: 'assetProxy',
                        type: 'address',
                        indexed: false,
                    },
                ],
                name: 'AssetProxyRegistered',
                outputs: [],
                type: 'event',
            },
        ] as ContractAbi;
        return abi;
    }
    /**
     * Subscribe to an event type emitted by the MultiAssetProxy contract.
     * @param eventName The MultiAssetProxy contract event you would like to subscribe to.
     * @param indexFilterValues An object where the keys are indexed args returned by the event and
     * the value is the value you are interested in. E.g `{maker: aUserAddressHex}`
     * @param callback Callback that gets called when a log is added/removed
     * @param isVerbose Enable verbose subscription warnings (e.g recoverable network issues encountered)
     * @return Subscription token used later to unsubscribe
     */
    public subscribe<ArgsType extends MultiAssetProxyEventArgs>(
        eventName: MultiAssetProxyEvents,
        indexFilterValues: IndexedFilterValues,
        callback: EventCallback<ArgsType>,
        isVerbose: boolean = false,
        blockPollingIntervalMs?: number,
    ): string {
        assert.doesBelongToStringEnum('eventName', eventName, MultiAssetProxyEvents);
        assert.doesConformToSchema('indexFilterValues', indexFilterValues, schemas.indexFilterValuesSchema);
        assert.isFunction('callback', callback);
        const subscriptionToken = this._subscriptionManager.subscribe<ArgsType>(
            this.address,
            eventName,
            indexFilterValues,
            MultiAssetProxyContract.ABI(),
            callback,
            isVerbose,
            blockPollingIntervalMs,
        );
        return subscriptionToken;
    }
    /**
     * Cancel a subscription
     * @param subscriptionToken Subscription token returned by `subscribe()`
     */
    public unsubscribe(subscriptionToken: string): void {
        this._subscriptionManager.unsubscribe(subscriptionToken);
    }
    /**
     * Cancels all existing subscriptions
     */
    public unsubscribeAll(): void {
        this._subscriptionManager.unsubscribeAll();
    }
    /**
     * Gets historical logs without creating a subscription
     * @param eventName The MultiAssetProxy contract event you would like to subscribe to.
     * @param blockRange Block range to get logs from.
     * @param indexFilterValues An object where the keys are indexed args returned by the event and
     * the value is the value you are interested in. E.g `{_from: aUserAddressHex}`
     * @return Array of logs that match the parameters
     */
    public async getLogsAsync<ArgsType extends MultiAssetProxyEventArgs>(
        eventName: MultiAssetProxyEvents,
        blockRange: BlockRange,
        indexFilterValues: IndexedFilterValues,
    ): Promise<Array<LogWithDecodedArgs<ArgsType>>> {
        assert.doesBelongToStringEnum('eventName', eventName, MultiAssetProxyEvents);
        assert.doesConformToSchema('blockRange', blockRange, schemas.blockRangeSchema);
        assert.doesConformToSchema('indexFilterValues', indexFilterValues, schemas.indexFilterValuesSchema);
        const logs = await this._subscriptionManager.getLogsAsync<ArgsType>(
            this.address,
            eventName,
            blockRange,
            indexFilterValues,
            MultiAssetProxyContract.ABI(),
        );
        return logs;
    }
    constructor(
        address: string,
        supportedProvider: SupportedProvider,
        txDefaults?: Partial<TxData>,
        logDecodeDependencies?: { [contractName: string]: ContractAbi },
    ) {
        super(
            'MultiAssetProxy',
            MultiAssetProxyContract.ABI(),
            address,
            supportedProvider,
            txDefaults,
            logDecodeDependencies,
        );
        classUtils.bindAll(this, ['_abiEncoderByFunctionSignature', 'address', '_web3Wrapper']);
        this._subscriptionManager = new SubscriptionManager<MultiAssetProxyEventArgs, MultiAssetProxyEvents>(
            MultiAssetProxyContract.ABI(),
            this._web3Wrapper,
        );
    }
}

// tslint:disable:max-file-line-count
// tslint:enable:no-unbound-method no-parameter-reassignment no-consecutive-blank-lines ordered-imports align
// tslint:enable:trailing-comma whitespace no-trailing-whitespace<|MERGE_RESOLUTION|>--- conflicted
+++ resolved
@@ -153,8 +153,9 @@
          * @returns The hash of the transaction
          */
         async sendTransactionAsync(target: string, txData?: Partial<TxData> | undefined): Promise<string> {
-            const self = (this as any) as MultiAssetProxyContract;
-            const encodedData = self._strictEncodeArguments('addAuthorizedAddress(address)', [target]);
+            assert.isString('target', target);
+            const self = (this as any) as MultiAssetProxyContract;
+            const encodedData = self._strictEncodeArguments('addAuthorizedAddress(address)', [target.toLowerCase()]);
             const txDataWithDefaults = await BaseContract._applyDefaultsToTxDataAsync(
                 {
                     to: self.address,
@@ -162,18 +163,12 @@
                     data: encodedData,
                 },
                 self._web3Wrapper.getContractDefaults(),
-                self.addAuthorizedAddress.estimateGasAsync.bind(self, target),
+                self.addAuthorizedAddress.estimateGasAsync.bind(self, target.toLowerCase()),
             );
             if (txDataWithDefaults.from !== undefined) {
                 txDataWithDefaults.from = txDataWithDefaults.from.toLowerCase();
             }
-            try {
-                return await self._web3Wrapper.sendTransactionAsync(txDataWithDefaults);
-            } catch (err) {
-                // Try to decode ganache transaction revert Errors.
-                BaseContract._throwIfThrownErrorIsRevertError(err);
-                throw err;
-            }
+
             const txHash = await self._web3Wrapper.sendTransactionAsync(txDataWithDefaults);
             return txHash;
         },
@@ -213,8 +208,9 @@
          * @returns The hash of the transaction
          */
         async estimateGasAsync(target: string, txData?: Partial<TxData> | undefined): Promise<number> {
-            const self = (this as any) as MultiAssetProxyContract;
-            const encodedData = self._strictEncodeArguments('addAuthorizedAddress(address)', [target]);
+            assert.isString('target', target);
+            const self = (this as any) as MultiAssetProxyContract;
+            const encodedData = self._strictEncodeArguments('addAuthorizedAddress(address)', [target.toLowerCase()]);
             const txDataWithDefaults = await BaseContract._applyDefaultsToTxDataAsync(
                 {
                     to: self.address,
@@ -226,13 +222,7 @@
             if (txDataWithDefaults.from !== undefined) {
                 txDataWithDefaults.from = txDataWithDefaults.from.toLowerCase();
             }
-            try {
-                return await self._web3Wrapper.estimateGasAsync(txDataWithDefaults);
-            } catch (err) {
-                // Try to decode ganache transaction revert Errors.
-                BaseContract._throwIfThrownErrorIsRevertError(err);
-                throw err;
-            }
+
             const gas = await self._web3Wrapper.estimateGasAsync(txDataWithDefaults);
             return gas;
         },
@@ -510,8 +500,9 @@
          * @returns The hash of the transaction
          */
         async sendTransactionAsync(target: string, txData?: Partial<TxData> | undefined): Promise<string> {
-            const self = (this as any) as MultiAssetProxyContract;
-            const encodedData = self._strictEncodeArguments('removeAuthorizedAddress(address)', [target]);
+            assert.isString('target', target);
+            const self = (this as any) as MultiAssetProxyContract;
+            const encodedData = self._strictEncodeArguments('removeAuthorizedAddress(address)', [target.toLowerCase()]);
             const txDataWithDefaults = await BaseContract._applyDefaultsToTxDataAsync(
                 {
                     to: self.address,
@@ -519,18 +510,12 @@
                     data: encodedData,
                 },
                 self._web3Wrapper.getContractDefaults(),
-                self.removeAuthorizedAddress.estimateGasAsync.bind(self, target),
+                self.removeAuthorizedAddress.estimateGasAsync.bind(self, target.toLowerCase()),
             );
             if (txDataWithDefaults.from !== undefined) {
                 txDataWithDefaults.from = txDataWithDefaults.from.toLowerCase();
             }
-            try {
-                return await self._web3Wrapper.sendTransactionAsync(txDataWithDefaults);
-            } catch (err) {
-                // Try to decode ganache transaction revert Errors.
-                BaseContract._throwIfThrownErrorIsRevertError(err);
-                throw err;
-            }
+
             const txHash = await self._web3Wrapper.sendTransactionAsync(txDataWithDefaults);
             return txHash;
         },
@@ -570,8 +555,9 @@
          * @returns The hash of the transaction
          */
         async estimateGasAsync(target: string, txData?: Partial<TxData> | undefined): Promise<number> {
-            const self = (this as any) as MultiAssetProxyContract;
-            const encodedData = self._strictEncodeArguments('removeAuthorizedAddress(address)', [target]);
+            assert.isString('target', target);
+            const self = (this as any) as MultiAssetProxyContract;
+            const encodedData = self._strictEncodeArguments('removeAuthorizedAddress(address)', [target.toLowerCase()]);
             const txDataWithDefaults = await BaseContract._applyDefaultsToTxDataAsync(
                 {
                     to: self.address,
@@ -583,13 +569,7 @@
             if (txDataWithDefaults.from !== undefined) {
                 txDataWithDefaults.from = txDataWithDefaults.from.toLowerCase();
             }
-            try {
-                return await self._web3Wrapper.estimateGasAsync(txDataWithDefaults);
-            } catch (err) {
-                // Try to decode ganache transaction revert Errors.
-                BaseContract._throwIfThrownErrorIsRevertError(err);
-                throw err;
-            }
+
             const gas = await self._web3Wrapper.estimateGasAsync(txDataWithDefaults);
             return gas;
         },
@@ -776,9 +756,11 @@
             index: BigNumber,
             txData?: Partial<TxData> | undefined,
         ): Promise<string> {
+            assert.isString('target', target);
+            assert.isBigNumber('index', index);
             const self = (this as any) as MultiAssetProxyContract;
             const encodedData = self._strictEncodeArguments('removeAuthorizedAddressAtIndex(address,uint256)', [
-                target,
+                target.toLowerCase(),
                 index,
             ]);
             const txDataWithDefaults = await BaseContract._applyDefaultsToTxDataAsync(
@@ -788,18 +770,12 @@
                     data: encodedData,
                 },
                 self._web3Wrapper.getContractDefaults(),
-                self.removeAuthorizedAddressAtIndex.estimateGasAsync.bind(self, target, index),
+                self.removeAuthorizedAddressAtIndex.estimateGasAsync.bind(self, target.toLowerCase(), index),
             );
             if (txDataWithDefaults.from !== undefined) {
                 txDataWithDefaults.from = txDataWithDefaults.from.toLowerCase();
             }
-            try {
-                return await self._web3Wrapper.sendTransactionAsync(txDataWithDefaults);
-            } catch (err) {
-                // Try to decode ganache transaction revert Errors.
-                BaseContract._throwIfThrownErrorIsRevertError(err);
-                throw err;
-            }
+
             const txHash = await self._web3Wrapper.sendTransactionAsync(txDataWithDefaults);
             return txHash;
         },
@@ -851,9 +827,11 @@
             index: BigNumber,
             txData?: Partial<TxData> | undefined,
         ): Promise<number> {
+            assert.isString('target', target);
+            assert.isBigNumber('index', index);
             const self = (this as any) as MultiAssetProxyContract;
             const encodedData = self._strictEncodeArguments('removeAuthorizedAddressAtIndex(address,uint256)', [
-                target,
+                target.toLowerCase(),
                 index,
             ]);
             const txDataWithDefaults = await BaseContract._applyDefaultsToTxDataAsync(
@@ -867,13 +845,7 @@
             if (txDataWithDefaults.from !== undefined) {
                 txDataWithDefaults.from = txDataWithDefaults.from.toLowerCase();
             }
-            try {
-                return await self._web3Wrapper.estimateGasAsync(txDataWithDefaults);
-            } catch (err) {
-                // Try to decode ganache transaction revert Errors.
-                BaseContract._throwIfThrownErrorIsRevertError(err);
-                throw err;
-            }
+
             const gas = await self._web3Wrapper.estimateGasAsync(txDataWithDefaults);
             return gas;
         },
@@ -1007,32 +979,17 @@
             }
             const self = (this as any) as MultiAssetProxyContract;
             const encodedData = self._strictEncodeArguments('getProxyId()', []);
-<<<<<<< HEAD
-            const callDataWithDefaults = await BaseContract._applyDefaultsToTxDataAsync(
-                {
-                    to: self.address,
-                    ...callData,
-                    data: encodedData,
-                },
-                self._web3Wrapper.getContractDefaults(),
-            );
-            callDataWithDefaults.from = callDataWithDefaults.from
-                ? callDataWithDefaults.from.toLowerCase()
-                : callDataWithDefaults.from;
+            const encodedDataBytes = Buffer.from(encodedData.substr(2), 'hex');
+
             let rawCallResult;
             try {
-                rawCallResult = await self._web3Wrapper.callAsync(callDataWithDefaults, defaultBlock);
+                rawCallResult = await self.evmExecAsync(encodedDataBytes);
             } catch (err) {
                 BaseContract._throwIfThrownErrorIsRevertError(err);
                 throw err;
             }
             BaseContract._throwIfCallResultIsRevertError(rawCallResult);
-=======
-            const encodedDataBytes = Buffer.from(encodedData.substr(2), 'hex');
 
-            const rawCallResult = await self.evmExecAsync(encodedDataBytes);
-            BaseContract._throwIfRevertWithReasonCallResult(rawCallResult);
->>>>>>> ec92cea5
             const abiEncoder = self._lookupAbiEncoder('getProxyId()');
             // tslint:disable boolean-naming
             const result = abiEncoder.strictDecodeReturnValue<string>(rawCallResult);
@@ -1174,8 +1131,9 @@
          * @returns The hash of the transaction
          */
         async sendTransactionAsync(assetProxy: string, txData?: Partial<TxData> | undefined): Promise<string> {
-            const self = (this as any) as MultiAssetProxyContract;
-            const encodedData = self._strictEncodeArguments('registerAssetProxy(address)', [assetProxy]);
+            assert.isString('assetProxy', assetProxy);
+            const self = (this as any) as MultiAssetProxyContract;
+            const encodedData = self._strictEncodeArguments('registerAssetProxy(address)', [assetProxy.toLowerCase()]);
             const txDataWithDefaults = await BaseContract._applyDefaultsToTxDataAsync(
                 {
                     to: self.address,
@@ -1183,18 +1141,12 @@
                     data: encodedData,
                 },
                 self._web3Wrapper.getContractDefaults(),
-                self.registerAssetProxy.estimateGasAsync.bind(self, assetProxy),
+                self.registerAssetProxy.estimateGasAsync.bind(self, assetProxy.toLowerCase()),
             );
             if (txDataWithDefaults.from !== undefined) {
                 txDataWithDefaults.from = txDataWithDefaults.from.toLowerCase();
             }
-            try {
-                return await self._web3Wrapper.sendTransactionAsync(txDataWithDefaults);
-            } catch (err) {
-                // Try to decode ganache transaction revert Errors.
-                BaseContract._throwIfThrownErrorIsRevertError(err);
-                throw err;
-            }
+
             const txHash = await self._web3Wrapper.sendTransactionAsync(txDataWithDefaults);
             return txHash;
         },
@@ -1234,8 +1186,9 @@
          * @returns The hash of the transaction
          */
         async estimateGasAsync(assetProxy: string, txData?: Partial<TxData> | undefined): Promise<number> {
-            const self = (this as any) as MultiAssetProxyContract;
-            const encodedData = self._strictEncodeArguments('registerAssetProxy(address)', [assetProxy]);
+            assert.isString('assetProxy', assetProxy);
+            const self = (this as any) as MultiAssetProxyContract;
+            const encodedData = self._strictEncodeArguments('registerAssetProxy(address)', [assetProxy.toLowerCase()]);
             const txDataWithDefaults = await BaseContract._applyDefaultsToTxDataAsync(
                 {
                     to: self.address,
@@ -1247,13 +1200,7 @@
             if (txDataWithDefaults.from !== undefined) {
                 txDataWithDefaults.from = txDataWithDefaults.from.toLowerCase();
             }
-            try {
-                return await self._web3Wrapper.estimateGasAsync(txDataWithDefaults);
-            } catch (err) {
-                // Try to decode ganache transaction revert Errors.
-                BaseContract._throwIfThrownErrorIsRevertError(err);
-                throw err;
-            }
+
             const gas = await self._web3Wrapper.estimateGasAsync(txDataWithDefaults);
             return gas;
         },
@@ -1442,8 +1389,9 @@
          * @returns The hash of the transaction
          */
         async sendTransactionAsync(newOwner: string, txData?: Partial<TxData> | undefined): Promise<string> {
-            const self = (this as any) as MultiAssetProxyContract;
-            const encodedData = self._strictEncodeArguments('transferOwnership(address)', [newOwner]);
+            assert.isString('newOwner', newOwner);
+            const self = (this as any) as MultiAssetProxyContract;
+            const encodedData = self._strictEncodeArguments('transferOwnership(address)', [newOwner.toLowerCase()]);
             const txDataWithDefaults = await BaseContract._applyDefaultsToTxDataAsync(
                 {
                     to: self.address,
@@ -1451,18 +1399,12 @@
                     data: encodedData,
                 },
                 self._web3Wrapper.getContractDefaults(),
-                self.transferOwnership.estimateGasAsync.bind(self, newOwner),
+                self.transferOwnership.estimateGasAsync.bind(self, newOwner.toLowerCase()),
             );
             if (txDataWithDefaults.from !== undefined) {
                 txDataWithDefaults.from = txDataWithDefaults.from.toLowerCase();
             }
-            try {
-                return await self._web3Wrapper.sendTransactionAsync(txDataWithDefaults);
-            } catch (err) {
-                // Try to decode ganache transaction revert Errors.
-                BaseContract._throwIfThrownErrorIsRevertError(err);
-                throw err;
-            }
+
             const txHash = await self._web3Wrapper.sendTransactionAsync(txDataWithDefaults);
             return txHash;
         },
@@ -1500,8 +1442,9 @@
          * @returns The hash of the transaction
          */
         async estimateGasAsync(newOwner: string, txData?: Partial<TxData> | undefined): Promise<number> {
-            const self = (this as any) as MultiAssetProxyContract;
-            const encodedData = self._strictEncodeArguments('transferOwnership(address)', [newOwner]);
+            assert.isString('newOwner', newOwner);
+            const self = (this as any) as MultiAssetProxyContract;
+            const encodedData = self._strictEncodeArguments('transferOwnership(address)', [newOwner.toLowerCase()]);
             const txDataWithDefaults = await BaseContract._applyDefaultsToTxDataAsync(
                 {
                     to: self.address,
@@ -1513,13 +1456,7 @@
             if (txDataWithDefaults.from !== undefined) {
                 txDataWithDefaults.from = txDataWithDefaults.from.toLowerCase();
             }
-            try {
-                return await self._web3Wrapper.estimateGasAsync(txDataWithDefaults);
-            } catch (err) {
-                // Try to decode ganache transaction revert Errors.
-                BaseContract._throwIfThrownErrorIsRevertError(err);
-                throw err;
-            }
+
             const gas = await self._web3Wrapper.estimateGasAsync(txDataWithDefaults);
             return gas;
         },
