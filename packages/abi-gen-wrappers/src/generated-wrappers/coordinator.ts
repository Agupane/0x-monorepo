// tslint:disable:no-consecutive-blank-lines ordered-imports align trailing-comma enum-naming
// tslint:disable:whitespace no-unbound-method no-trailing-whitespace
// tslint:disable:no-unused-variable
import { BaseContract, PromiseWithTransactionHash } from '@0x/base-contract';
import { schemas } from '@0x/json-schemas';
import {
    BlockParam,
    BlockParamLiteral,
    BlockRange,
    CallData,
    ContractAbi,
    ContractArtifact,
    DecodedLogArgs,
    MethodAbi,
    TransactionReceiptWithDecodedLogs,
    TxData,
    TxDataPayable,
    SupportedProvider,
} from 'ethereum-types';
import { BigNumber, classUtils, logUtils, providerUtils } from '@0x/utils';
import {
    AwaitTransactionSuccessOpts,
    EventCallback,
    IndexedFilterValues,
    SendTransactionOpts,
    SimpleContractArtifact,
} from '@0x/types';
import { Web3Wrapper } from '@0x/web3-wrapper';
import { assert } from '@0x/assert';
import * as ethers from 'ethers';
// tslint:enable:no-unused-variable

/* istanbul ignore next */
// tslint:disable:no-parameter-reassignment
// tslint:disable-next-line:class-name
export class CoordinatorContract extends BaseContract {
    /**
     * @ignore
     */
    public static deployedBytecode: string | undefined;
    /**
     * Recovers the address of a signer given a hash and signature.
     */
    public getSignerAddress = {
        /**
         * Sends a read-only call to the contract method. Returns the result that would happen if one were to send an
         * Ethereum transaction to this method, given the current state of the blockchain. Calls do not cost gas
         * since they don't modify state.
         * @param hash Any 32 byte hash.
         * @param signature Proof that the hash has been signed by signer.
         */
        async callAsync(
            hash: string,
            signature: string,
            callData: Partial<CallData> = {},
            defaultBlock?: BlockParam,
        ): Promise<string> {
            assert.isString('hash', hash);
            assert.isString('signature', signature);
            assert.doesConformToSchema('callData', callData, schemas.callDataSchema, [
                schemas.addressSchema,
                schemas.numberSchema,
                schemas.jsNumber,
            ]);
            if (defaultBlock !== undefined) {
                assert.isBlockParam('defaultBlock', defaultBlock);
            }
            const self = (this as any) as CoordinatorContract;
            const encodedData = self._strictEncodeArguments('getSignerAddress(bytes32,bytes)', [hash, signature]);
            const encodedDataBytes = Buffer.from(encodedData.substr(2), 'hex');
<<<<<<< HEAD

            const rawCallResult = await self.evmExecAsync(encodedDataBytes);
            BaseContract._throwIfRevertWithReasonCallResult(rawCallResult);
=======

            let rawCallResult;
            try {
                rawCallResult = await self._evmExecAsync(encodedDataBytes);
            } catch (err) {
                BaseContract._throwIfThrownErrorIsRevertError(err);
                throw err;
            }
            BaseContract._throwIfCallResultIsRevertError(rawCallResult);

>>>>>>> 8e6d92ca
            const abiEncoder = self._lookupAbiEncoder('getSignerAddress(bytes32,bytes)');
            // tslint:disable boolean-naming
            const result = abiEncoder.strictDecodeReturnValue<string>(rawCallResult);
            // tslint:enable boolean-naming
            return result;
        },
<<<<<<< HEAD
        /**
         * Returns the ABI encoded transaction data needed to send an Ethereum transaction calling this method. Before
         * sending the Ethereum tx, this encoded tx data can first be sent to a separate signing service or can be used
         * to create a 0x transaction (see protocol spec for more details).
         * @param hash Any 32 byte hash.
         * @param signature Proof that the hash has been signed by signer.
         * @returns The ABI encoded transaction data as a string
         */
        getABIEncodedTransactionData(hash: string, signature: string): string {
            assert.isString('hash', hash);
            assert.isString('signature', signature);
            const self = (this as any) as CoordinatorContract;
            const abiEncodedTransactionData = self._strictEncodeArguments('getSignerAddress(bytes32,bytes)', [
                hash,
                signature,
            ]);
            return abiEncodedTransactionData;
        },
        /**
         * Decode the ABI-encoded transaction data into its input arguments
         * @param callData The ABI-encoded transaction data
         * @returns An array representing the input arguments in order. Keynames of nested structs are preserved.
         */
        getABIDecodedTransactionData(callData: string): string {
            const self = (this as any) as CoordinatorContract;
            const abiEncoder = self._lookupAbiEncoder('getSignerAddress(bytes32,bytes)');
            // tslint:disable boolean-naming
            const abiDecodedCallData = abiEncoder.strictDecode<string>(callData);
            return abiDecodedCallData;
        },
        /**
         * Decode the ABI-encoded return data from a transaction
         * @param returnData the data returned after transaction execution
         * @returns An array representing the output results in order.  Keynames of nested structs are preserved.
         */
        getABIDecodedReturnData(returnData: string): string {
            const self = (this as any) as CoordinatorContract;
            const abiEncoder = self._lookupAbiEncoder('getSignerAddress(bytes32,bytes)');
            // tslint:disable boolean-naming
            const abiDecodedReturnData = abiEncoder.strictDecodeReturnValue<string>(returnData);
            return abiDecodedReturnData;
        },
=======
>>>>>>> 8e6d92ca
    };
    /**
     * Calculates the EIP712 hash of a 0x transaction using the domain separator of the Exchange contract.
     */
    public getTransactionHash = {
        /**
         * Sends a read-only call to the contract method. Returns the result that would happen if one were to send an
         * Ethereum transaction to this method, given the current state of the blockchain. Calls do not cost gas
         * since they don't modify state.
         * @param transaction 0x transaction containing salt, signerAddress, and data.
         * @returns EIP712 hash of the transaction with the domain separator of this contract.
         */
        async callAsync(
            transaction: { salt: BigNumber; signerAddress: string; data: string },
            callData: Partial<CallData> = {},
            defaultBlock?: BlockParam,
        ): Promise<string> {
            assert.doesConformToSchema('callData', callData, schemas.callDataSchema, [
                schemas.addressSchema,
                schemas.numberSchema,
                schemas.jsNumber,
            ]);
            if (defaultBlock !== undefined) {
                assert.isBlockParam('defaultBlock', defaultBlock);
            }
            const self = (this as any) as CoordinatorContract;
            const encodedData = self._strictEncodeArguments('getTransactionHash((uint256,address,bytes))', [
                transaction,
            ]);
            const callDataWithDefaults = await BaseContract._applyDefaultsToTxDataAsync(
                {
                    to: self.address,
                    ...callData,
                    data: encodedData,
                },
                self._web3Wrapper.getContractDefaults(),
            );
            callDataWithDefaults.from = callDataWithDefaults.from
                ? callDataWithDefaults.from.toLowerCase()
                : callDataWithDefaults.from;
            let rawCallResult;
            try {
                rawCallResult = await self._web3Wrapper.callAsync(callDataWithDefaults, defaultBlock);
            } catch (err) {
                BaseContract._throwIfThrownErrorIsRevertError(err);
                throw err;
            }
            BaseContract._throwIfCallResultIsRevertError(rawCallResult);
            const abiEncoder = self._lookupAbiEncoder('getTransactionHash((uint256,address,bytes))');
            // tslint:disable boolean-naming
            const result = abiEncoder.strictDecodeReturnValue<string>(rawCallResult);
            // tslint:enable boolean-naming
            return result;
        },
<<<<<<< HEAD
        /**
         * Returns the ABI encoded transaction data needed to send an Ethereum transaction calling this method. Before
         * sending the Ethereum tx, this encoded tx data can first be sent to a separate signing service or can be used
         * to create a 0x transaction (see protocol spec for more details).
         * @param transaction 0x transaction containing salt, signerAddress, and data.
         * @returns The ABI encoded transaction data as a string
         */
        getABIEncodedTransactionData(transaction: { salt: BigNumber; signerAddress: string; data: string }): string {
            const self = (this as any) as CoordinatorContract;
            const abiEncodedTransactionData = self._strictEncodeArguments(
                'getTransactionHash((uint256,address,bytes))',
                [transaction],
            );
            return abiEncodedTransactionData;
        },
        /**
         * Decode the ABI-encoded transaction data into its input arguments
         * @param callData The ABI-encoded transaction data
         * @returns An array representing the input arguments in order. Keynames of nested structs are preserved.
         */
        getABIDecodedTransactionData(callData: string): { salt: BigNumber; signerAddress: string; data: string } {
            const self = (this as any) as CoordinatorContract;
            const abiEncoder = self._lookupAbiEncoder('getTransactionHash((uint256,address,bytes))');
            // tslint:disable boolean-naming
            const abiDecodedCallData = abiEncoder.strictDecode<{
                salt: BigNumber;
                signerAddress: string;
                data: string;
            }>(callData);
            return abiDecodedCallData;
        },
        /**
         * Decode the ABI-encoded return data from a transaction
         * @param returnData the data returned after transaction execution
         * @returns An array representing the output results in order.  Keynames of nested structs are preserved.
         */
        getABIDecodedReturnData(returnData: string): string {
            const self = (this as any) as CoordinatorContract;
            const abiEncoder = self._lookupAbiEncoder('getTransactionHash((uint256,address,bytes))');
            // tslint:disable boolean-naming
            const abiDecodedReturnData = abiEncoder.strictDecodeReturnValue<string>(returnData);
            return abiDecodedReturnData;
        },
=======
>>>>>>> 8e6d92ca
    };
    /**
     * Calculated the EIP712 hash of the Coordinator approval mesasage using the domain separator of this contract.
     */
    public getCoordinatorApprovalHash = {
        /**
         * Sends a read-only call to the contract method. Returns the result that would happen if one were to send an
         * Ethereum transaction to this method, given the current state of the blockchain. Calls do not cost gas
         * since they don't modify state.
         * @param approval Coordinator approval message containing the transaction
         *     hash, transaction signature, and expiration of the approval.
         * @returns EIP712 hash of the Coordinator approval message with the domain separator of this contract.
         */
        async callAsync(
            approval: {
                txOrigin: string;
                transactionHash: string;
                transactionSignature: string;
                approvalExpirationTimeSeconds: BigNumber;
            },
            callData: Partial<CallData> = {},
            defaultBlock?: BlockParam,
        ): Promise<string> {
            assert.doesConformToSchema('callData', callData, schemas.callDataSchema, [
                schemas.addressSchema,
                schemas.numberSchema,
                schemas.jsNumber,
            ]);
            if (defaultBlock !== undefined) {
                assert.isBlockParam('defaultBlock', defaultBlock);
            }
            const self = (this as any) as CoordinatorContract;
            const encodedData = self._strictEncodeArguments(
                'getCoordinatorApprovalHash((address,bytes32,bytes,uint256))',
                [approval],
            );
            const callDataWithDefaults = await BaseContract._applyDefaultsToTxDataAsync(
                {
                    to: self.address,
                    ...callData,
                    data: encodedData,
                },
                self._web3Wrapper.getContractDefaults(),
            );
            callDataWithDefaults.from = callDataWithDefaults.from
                ? callDataWithDefaults.from.toLowerCase()
                : callDataWithDefaults.from;
            let rawCallResult;
            try {
                rawCallResult = await self._web3Wrapper.callAsync(callDataWithDefaults, defaultBlock);
            } catch (err) {
                BaseContract._throwIfThrownErrorIsRevertError(err);
                throw err;
            }
            BaseContract._throwIfCallResultIsRevertError(rawCallResult);
            const abiEncoder = self._lookupAbiEncoder('getCoordinatorApprovalHash((address,bytes32,bytes,uint256))');
            // tslint:disable boolean-naming
            const result = abiEncoder.strictDecodeReturnValue<string>(rawCallResult);
            // tslint:enable boolean-naming
            return result;
        },
<<<<<<< HEAD
        /**
         * Returns the ABI encoded transaction data needed to send an Ethereum transaction calling this method. Before
         * sending the Ethereum tx, this encoded tx data can first be sent to a separate signing service or can be used
         * to create a 0x transaction (see protocol spec for more details).
         * @param approval Coordinator approval message containing the transaction
         *     hash, transaction signature, and expiration of the approval.
         * @returns The ABI encoded transaction data as a string
         */
        getABIEncodedTransactionData(approval: {
            txOrigin: string;
            transactionHash: string;
            transactionSignature: string;
            approvalExpirationTimeSeconds: BigNumber;
        }): string {
            const self = (this as any) as CoordinatorContract;
            const abiEncodedTransactionData = self._strictEncodeArguments(
                'getCoordinatorApprovalHash((address,bytes32,bytes,uint256))',
                [approval],
            );
            return abiEncodedTransactionData;
        },
        /**
         * Decode the ABI-encoded transaction data into its input arguments
         * @param callData The ABI-encoded transaction data
         * @returns An array representing the input arguments in order. Keynames of nested structs are preserved.
         */
        getABIDecodedTransactionData(
            callData: string,
        ): {
            txOrigin: string;
            transactionHash: string;
            transactionSignature: string;
            approvalExpirationTimeSeconds: BigNumber;
        } {
            const self = (this as any) as CoordinatorContract;
            const abiEncoder = self._lookupAbiEncoder('getCoordinatorApprovalHash((address,bytes32,bytes,uint256))');
            // tslint:disable boolean-naming
            const abiDecodedCallData = abiEncoder.strictDecode<{
                txOrigin: string;
                transactionHash: string;
                transactionSignature: string;
                approvalExpirationTimeSeconds: BigNumber;
            }>(callData);
            return abiDecodedCallData;
        },
        /**
         * Decode the ABI-encoded return data from a transaction
         * @param returnData the data returned after transaction execution
         * @returns An array representing the output results in order.  Keynames of nested structs are preserved.
         */
        getABIDecodedReturnData(returnData: string): string {
            const self = (this as any) as CoordinatorContract;
            const abiEncoder = self._lookupAbiEncoder('getCoordinatorApprovalHash((address,bytes32,bytes,uint256))');
            // tslint:disable boolean-naming
            const abiDecodedReturnData = abiEncoder.strictDecodeReturnValue<string>(returnData);
            return abiDecodedReturnData;
        },
=======
>>>>>>> 8e6d92ca
    };
    /**
     * Executes a 0x transaction that has been signed by the feeRecipients that correspond to each order in the transaction's Exchange calldata.
     */
    public executeTransaction = {
        /**
         * Sends an Ethereum transaction executing this method with the supplied parameters. This is a read/write
         * Ethereum operation and will cost gas.
         * @param transaction 0x transaction containing salt, signerAddress, and data.
         * @param txOrigin Required signer of Ethereum transaction calling this
         *     function.
         * @param transactionSignature Proof that the transaction has been signed by
         *     the signer.
         * @param approvalExpirationTimeSeconds Array of expiration times in seconds
         *     for which each corresponding approval signature expires.
         * @param approvalSignatures Array of signatures that correspond to the
         *     feeRecipients of each order in the transaction's Exchange calldata.
         * @param txData Additional data for transaction
         * @returns The hash of the transaction
         */
        async sendTransactionAsync(
            transaction: { salt: BigNumber; signerAddress: string; data: string },
            txOrigin: string,
            transactionSignature: string,
            approvalExpirationTimeSeconds: BigNumber[],
            approvalSignatures: string[],
            txData?: Partial<TxData> | undefined,
            opts: SendTransactionOpts = { shouldValidate: true },
        ): Promise<string> {
            assert.isString('txOrigin', txOrigin);
            assert.isString('transactionSignature', transactionSignature);
            assert.isArray('approvalExpirationTimeSeconds', approvalExpirationTimeSeconds);
            assert.isArray('approvalSignatures', approvalSignatures);
            const self = (this as any) as CoordinatorContract;
            const encodedData = self._strictEncodeArguments(
                'executeTransaction((uint256,address,bytes),address,bytes,uint256[],bytes[])',
                [
                    transaction,
                    txOrigin.toLowerCase(),
                    transactionSignature,
                    approvalExpirationTimeSeconds,
                    approvalSignatures,
                ],
            );
            const txDataWithDefaults = await BaseContract._applyDefaultsToTxDataAsync(
                {
                    to: self.address,
                    ...txData,
                    data: encodedData,
                },
                self._web3Wrapper.getContractDefaults(),
            );
            if (txDataWithDefaults.from !== undefined) {
                txDataWithDefaults.from = txDataWithDefaults.from.toLowerCase();
            }

            if (opts.shouldValidate !== false) {
                await self.executeTransaction.callAsync(
                    transaction,
                    txOrigin,
                    transactionSignature,
                    approvalExpirationTimeSeconds,
                    approvalSignatures,
                    txDataWithDefaults,
                );
            }

            const txHash = await self._web3Wrapper.sendTransactionAsync(txDataWithDefaults);
            return txHash;
        },
        /**
         * Sends an Ethereum transaction and waits until the transaction has been successfully mined without reverting.
         * If the transaction was mined, but reverted, an error is thrown.
         * @param transaction 0x transaction containing salt, signerAddress, and data.
         * @param txOrigin Required signer of Ethereum transaction calling this
         *     function.
         * @param transactionSignature Proof that the transaction has been signed by
         *     the signer.
         * @param approvalExpirationTimeSeconds Array of expiration times in seconds
         *     for which each corresponding approval signature expires.
         * @param approvalSignatures Array of signatures that correspond to the
         *     feeRecipients of each order in the transaction's Exchange calldata.
         * @param txData Additional data for transaction
         * @param pollingIntervalMs Interval at which to poll for success
         * @returns A promise that resolves when the transaction is successful
         */
        awaitTransactionSuccessAsync(
            transaction: { salt: BigNumber; signerAddress: string; data: string },
            txOrigin: string,
            transactionSignature: string,
            approvalExpirationTimeSeconds: BigNumber[],
            approvalSignatures: string[],
            txData?: Partial<TxData>,
            opts: AwaitTransactionSuccessOpts = { shouldValidate: true },
        ): PromiseWithTransactionHash<TransactionReceiptWithDecodedLogs> {
            assert.isString('txOrigin', txOrigin);
            assert.isString('transactionSignature', transactionSignature);
            assert.isArray('approvalExpirationTimeSeconds', approvalExpirationTimeSeconds);
            assert.isArray('approvalSignatures', approvalSignatures);
            const self = (this as any) as CoordinatorContract;
            const txHashPromise = self.executeTransaction.sendTransactionAsync(
                transaction,
                txOrigin.toLowerCase(),
                transactionSignature,
                approvalExpirationTimeSeconds,
                approvalSignatures,
                txData,
                opts,
            );
            return new PromiseWithTransactionHash<TransactionReceiptWithDecodedLogs>(
                txHashPromise,
                (async (): Promise<TransactionReceiptWithDecodedLogs> => {
                    // When the transaction hash resolves, wait for it to be mined.
                    return self._web3Wrapper.awaitTransactionSuccessAsync(
                        await txHashPromise,
                        opts.pollingIntervalMs,
                        opts.timeoutMs,
                    );
                })(),
            );
        },
        /**
         * Estimates the gas cost of sending an Ethereum transaction calling this method with these arguments.
         * @param transaction 0x transaction containing salt, signerAddress, and data.
         * @param txOrigin Required signer of Ethereum transaction calling this
         *     function.
         * @param transactionSignature Proof that the transaction has been signed by
         *     the signer.
         * @param approvalExpirationTimeSeconds Array of expiration times in seconds
         *     for which each corresponding approval signature expires.
         * @param approvalSignatures Array of signatures that correspond to the
         *     feeRecipients of each order in the transaction's Exchange calldata.
         * @param txData Additional data for transaction
         * @returns The hash of the transaction
         */
        async estimateGasAsync(
            transaction: { salt: BigNumber; signerAddress: string; data: string },
            txOrigin: string,
            transactionSignature: string,
            approvalExpirationTimeSeconds: BigNumber[],
            approvalSignatures: string[],
            txData?: Partial<TxData> | undefined,
        ): Promise<number> {
            assert.isString('txOrigin', txOrigin);
            assert.isString('transactionSignature', transactionSignature);
            assert.isArray('approvalExpirationTimeSeconds', approvalExpirationTimeSeconds);
            assert.isArray('approvalSignatures', approvalSignatures);
            const self = (this as any) as CoordinatorContract;
            const encodedData = self._strictEncodeArguments(
                'executeTransaction((uint256,address,bytes),address,bytes,uint256[],bytes[])',
                [
                    transaction,
                    txOrigin.toLowerCase(),
                    transactionSignature,
                    approvalExpirationTimeSeconds,
                    approvalSignatures,
                ],
            );
            const txDataWithDefaults = await BaseContract._applyDefaultsToTxDataAsync(
                {
                    to: self.address,
                    ...txData,
                    data: encodedData,
                },
                self._web3Wrapper.getContractDefaults(),
            );
            if (txDataWithDefaults.from !== undefined) {
                txDataWithDefaults.from = txDataWithDefaults.from.toLowerCase();
            }

            const gas = await self._web3Wrapper.estimateGasAsync(txDataWithDefaults);
            return gas;
        },
        async validateAndSendTransactionAsync(
            transaction: { salt: BigNumber; signerAddress: string; data: string },
            txOrigin: string,
            transactionSignature: string,
            approvalExpirationTimeSeconds: BigNumber[],
            approvalSignatures: string[],
            txData?: Partial<TxData> | undefined,
        ): Promise<string> {
            await (this as any).executeTransaction.callAsync(
                transaction,
                txOrigin,
                transactionSignature,
                approvalExpirationTimeSeconds,
                approvalSignatures,
                txData,
            );
            const txHash = await (this as any).executeTransaction.sendTransactionAsync(
                transaction,
                txOrigin,
                transactionSignature,
                approvalExpirationTimeSeconds,
                approvalSignatures,
                txData,
            );
            return txHash;
        },
        /**
         * Sends a read-only call to the contract method. Returns the result that would happen if one were to send an
         * Ethereum transaction to this method, given the current state of the blockchain. Calls do not cost gas
         * since they don't modify state.
         * @param transaction 0x transaction containing salt, signerAddress, and data.
         * @param txOrigin Required signer of Ethereum transaction calling this
         *     function.
         * @param transactionSignature Proof that the transaction has been signed by
         *     the signer.
         * @param approvalExpirationTimeSeconds Array of expiration times in seconds
         *     for which each corresponding approval signature expires.
         * @param approvalSignatures Array of signatures that correspond to the
         *     feeRecipients of each order in the transaction's Exchange calldata.
         */
        async callAsync(
            transaction: { salt: BigNumber; signerAddress: string; data: string },
            txOrigin: string,
            transactionSignature: string,
            approvalExpirationTimeSeconds: BigNumber[],
            approvalSignatures: string[],
            callData: Partial<CallData> = {},
            defaultBlock?: BlockParam,
        ): Promise<void> {
            assert.isString('txOrigin', txOrigin);
            assert.isString('transactionSignature', transactionSignature);
            assert.isArray('approvalExpirationTimeSeconds', approvalExpirationTimeSeconds);
            assert.isArray('approvalSignatures', approvalSignatures);
            assert.doesConformToSchema('callData', callData, schemas.callDataSchema, [
                schemas.addressSchema,
                schemas.numberSchema,
                schemas.jsNumber,
            ]);
            if (defaultBlock !== undefined) {
                assert.isBlockParam('defaultBlock', defaultBlock);
            }
            const self = (this as any) as CoordinatorContract;
            const encodedData = self._strictEncodeArguments(
                'executeTransaction((uint256,address,bytes),address,bytes,uint256[],bytes[])',
                [
                    transaction,
                    txOrigin.toLowerCase(),
                    transactionSignature,
                    approvalExpirationTimeSeconds,
                    approvalSignatures,
                ],
            );
            const callDataWithDefaults = await BaseContract._applyDefaultsToTxDataAsync(
                {
                    to: self.address,
                    ...callData,
                    data: encodedData,
                },
                self._web3Wrapper.getContractDefaults(),
            );
            callDataWithDefaults.from = callDataWithDefaults.from
                ? callDataWithDefaults.from.toLowerCase()
                : callDataWithDefaults.from;
            let rawCallResult;
            try {
                rawCallResult = await self._web3Wrapper.callAsync(callDataWithDefaults, defaultBlock);
            } catch (err) {
                BaseContract._throwIfThrownErrorIsRevertError(err);
                throw err;
            }
            BaseContract._throwIfCallResultIsRevertError(rawCallResult);
            const abiEncoder = self._lookupAbiEncoder(
                'executeTransaction((uint256,address,bytes),address,bytes,uint256[],bytes[])',
            );
            // tslint:disable boolean-naming
            const result = abiEncoder.strictDecodeReturnValue<void>(rawCallResult);
            // tslint:enable boolean-naming
            return result;
        },
        /**
         * Returns the ABI encoded transaction data needed to send an Ethereum transaction calling this method. Before
         * sending the Ethereum tx, this encoded tx data can first be sent to a separate signing service or can be used
         * to create a 0x transaction (see protocol spec for more details).
         * @param transaction 0x transaction containing salt, signerAddress, and data.
         * @param txOrigin Required signer of Ethereum transaction calling this
         *     function.
         * @param transactionSignature Proof that the transaction has been signed by
         *     the signer.
         * @param approvalExpirationTimeSeconds Array of expiration times in seconds
         *     for which each corresponding approval signature expires.
         * @param approvalSignatures Array of signatures that correspond to the
         *     feeRecipients of each order in the transaction's Exchange calldata.
         * @returns The ABI encoded transaction data as a string
         */
        getABIEncodedTransactionData(
            transaction: { salt: BigNumber; signerAddress: string; data: string },
            txOrigin: string,
            transactionSignature: string,
            approvalExpirationTimeSeconds: BigNumber[],
            approvalSignatures: string[],
        ): string {
            assert.isString('txOrigin', txOrigin);
            assert.isString('transactionSignature', transactionSignature);
            assert.isArray('approvalExpirationTimeSeconds', approvalExpirationTimeSeconds);
            assert.isArray('approvalSignatures', approvalSignatures);
            const self = (this as any) as CoordinatorContract;
            const abiEncodedTransactionData = self._strictEncodeArguments(
                'executeTransaction((uint256,address,bytes),address,bytes,uint256[],bytes[])',
                [
                    transaction,
                    txOrigin.toLowerCase(),
                    transactionSignature,
                    approvalExpirationTimeSeconds,
                    approvalSignatures,
                ],
            );
            return abiEncodedTransactionData;
        },
        /**
<<<<<<< HEAD
         * Decode the ABI-encoded transaction data into its input arguments
         * @param callData The ABI-encoded transaction data
         * @returns An array representing the input arguments in order. Keynames of nested structs are preserved.
         */
        getABIDecodedTransactionData(
            callData: string,
        ): [{ salt: BigNumber; signerAddress: string; data: string }, string, string, BigNumber[], string[]] {
            const self = (this as any) as CoordinatorContract;
            const abiEncoder = self._lookupAbiEncoder(
                'executeTransaction((uint256,address,bytes),address,bytes,uint256[],bytes[])',
            );
            // tslint:disable boolean-naming
            const abiDecodedCallData = abiEncoder.strictDecode<
                [{ salt: BigNumber; signerAddress: string; data: string }, string, string, BigNumber[], string[]]
            >(callData);
            return abiDecodedCallData;
        },
        /**
         * Decode the ABI-encoded return data from a transaction
         * @param returnData the data returned after transaction execution
         * @returns An array representing the output results in order.  Keynames of nested structs are preserved.
         */
        getABIDecodedReturnData(returnData: string): void {
=======
         * Returns the 4 byte function selector as a hex string.
         */
        getSelector(): string {
>>>>>>> 8e6d92ca
            const self = (this as any) as CoordinatorContract;
            const abiEncoder = self._lookupAbiEncoder(
                'executeTransaction((uint256,address,bytes),address,bytes,uint256[],bytes[])',
            );
<<<<<<< HEAD
            // tslint:disable boolean-naming
            const abiDecodedReturnData = abiEncoder.strictDecodeReturnValue<void>(returnData);
            return abiDecodedReturnData;
=======
            return abiEncoder.getSelector();
>>>>>>> 8e6d92ca
        },
    };
    public EIP712_EXCHANGE_DOMAIN_HASH = {
        /**
         * Sends a read-only call to the contract method. Returns the result that would happen if one were to send an
         * Ethereum transaction to this method, given the current state of the blockchain. Calls do not cost gas
         * since they don't modify state.
         */
        async callAsync(callData: Partial<CallData> = {}, defaultBlock?: BlockParam): Promise<string> {
            assert.doesConformToSchema('callData', callData, schemas.callDataSchema, [
                schemas.addressSchema,
                schemas.numberSchema,
                schemas.jsNumber,
            ]);
            if (defaultBlock !== undefined) {
                assert.isBlockParam('defaultBlock', defaultBlock);
            }
            const self = (this as any) as CoordinatorContract;
            const encodedData = self._strictEncodeArguments('EIP712_EXCHANGE_DOMAIN_HASH()', []);
            const callDataWithDefaults = await BaseContract._applyDefaultsToTxDataAsync(
                {
                    to: self.address,
                    ...callData,
                    data: encodedData,
                },
                self._web3Wrapper.getContractDefaults(),
            );
            callDataWithDefaults.from = callDataWithDefaults.from
                ? callDataWithDefaults.from.toLowerCase()
                : callDataWithDefaults.from;
            let rawCallResult;
            try {
                rawCallResult = await self._web3Wrapper.callAsync(callDataWithDefaults, defaultBlock);
            } catch (err) {
                BaseContract._throwIfThrownErrorIsRevertError(err);
                throw err;
            }
            BaseContract._throwIfCallResultIsRevertError(rawCallResult);
            const abiEncoder = self._lookupAbiEncoder('EIP712_EXCHANGE_DOMAIN_HASH()');
            // tslint:disable boolean-naming
            const result = abiEncoder.strictDecodeReturnValue<string>(rawCallResult);
            // tslint:enable boolean-naming
            return result;
        },
<<<<<<< HEAD
        /**
         * Returns the ABI encoded transaction data needed to send an Ethereum transaction calling this method. Before
         * sending the Ethereum tx, this encoded tx data can first be sent to a separate signing service or can be used
         * to create a 0x transaction (see protocol spec for more details).
         * @returns The ABI encoded transaction data as a string
         */
        getABIEncodedTransactionData(): string {
            const self = (this as any) as CoordinatorContract;
            const abiEncodedTransactionData = self._strictEncodeArguments('EIP712_EXCHANGE_DOMAIN_HASH()', []);
            return abiEncodedTransactionData;
        },
        /**
         * Decode the ABI-encoded transaction data into its input arguments
         * @param callData The ABI-encoded transaction data
         * @returns An array representing the input arguments in order. Keynames of nested structs are preserved.
         */
        getABIDecodedTransactionData(callData: string): void {
            const self = (this as any) as CoordinatorContract;
            const abiEncoder = self._lookupAbiEncoder('EIP712_EXCHANGE_DOMAIN_HASH()');
            // tslint:disable boolean-naming
            const abiDecodedCallData = abiEncoder.strictDecode<void>(callData);
            return abiDecodedCallData;
        },
        /**
         * Decode the ABI-encoded return data from a transaction
         * @param returnData the data returned after transaction execution
         * @returns An array representing the output results in order.  Keynames of nested structs are preserved.
         */
        getABIDecodedReturnData(returnData: string): string {
            const self = (this as any) as CoordinatorContract;
            const abiEncoder = self._lookupAbiEncoder('EIP712_EXCHANGE_DOMAIN_HASH()');
            // tslint:disable boolean-naming
            const abiDecodedReturnData = abiEncoder.strictDecodeReturnValue<string>(returnData);
            return abiDecodedReturnData;
        },
=======
>>>>>>> 8e6d92ca
    };
    /**
     * Validates that the 0x transaction has been approved by all of the feeRecipients
     * that correspond to each order in the transaction's Exchange calldata.
     */
    public assertValidCoordinatorApprovals = {
        /**
         * Sends a read-only call to the contract method. Returns the result that would happen if one were to send an
         * Ethereum transaction to this method, given the current state of the blockchain. Calls do not cost gas
         * since they don't modify state.
         * @param transaction 0x transaction containing salt, signerAddress, and data.
         * @param txOrigin Required signer of Ethereum transaction calling this
         *     function.
         * @param transactionSignature Proof that the transaction has been signed by
         *     the signer.
         * @param approvalExpirationTimeSeconds Array of expiration times in seconds
         *     for which each corresponding approval signature expires.
         * @param approvalSignatures Array of signatures that correspond to the
         *     feeRecipients of each order in the transaction's Exchange calldata.
         */
        async callAsync(
            transaction: { salt: BigNumber; signerAddress: string; data: string },
            txOrigin: string,
            transactionSignature: string,
            approvalExpirationTimeSeconds: BigNumber[],
            approvalSignatures: string[],
            callData: Partial<CallData> = {},
            defaultBlock?: BlockParam,
        ): Promise<void> {
            assert.isString('txOrigin', txOrigin);
            assert.isString('transactionSignature', transactionSignature);
            assert.isArray('approvalExpirationTimeSeconds', approvalExpirationTimeSeconds);
            assert.isArray('approvalSignatures', approvalSignatures);
            assert.doesConformToSchema('callData', callData, schemas.callDataSchema, [
                schemas.addressSchema,
                schemas.numberSchema,
                schemas.jsNumber,
            ]);
            if (defaultBlock !== undefined) {
                assert.isBlockParam('defaultBlock', defaultBlock);
            }
            const self = (this as any) as CoordinatorContract;
            const encodedData = self._strictEncodeArguments(
                'assertValidCoordinatorApprovals((uint256,address,bytes),address,bytes,uint256[],bytes[])',
                [
                    transaction,
                    txOrigin.toLowerCase(),
                    transactionSignature,
                    approvalExpirationTimeSeconds,
                    approvalSignatures,
                ],
            );
            const callDataWithDefaults = await BaseContract._applyDefaultsToTxDataAsync(
                {
                    to: self.address,
                    ...callData,
                    data: encodedData,
                },
                self._web3Wrapper.getContractDefaults(),
            );
            callDataWithDefaults.from = callDataWithDefaults.from
                ? callDataWithDefaults.from.toLowerCase()
                : callDataWithDefaults.from;
            let rawCallResult;
            try {
                rawCallResult = await self._web3Wrapper.callAsync(callDataWithDefaults, defaultBlock);
            } catch (err) {
                BaseContract._throwIfThrownErrorIsRevertError(err);
                throw err;
            }
            BaseContract._throwIfCallResultIsRevertError(rawCallResult);
            const abiEncoder = self._lookupAbiEncoder(
                'assertValidCoordinatorApprovals((uint256,address,bytes),address,bytes,uint256[],bytes[])',
            );
            // tslint:disable boolean-naming
            const result = abiEncoder.strictDecodeReturnValue<void>(rawCallResult);
            // tslint:enable boolean-naming
            return result;
        },
<<<<<<< HEAD
        /**
         * Returns the ABI encoded transaction data needed to send an Ethereum transaction calling this method. Before
         * sending the Ethereum tx, this encoded tx data can first be sent to a separate signing service or can be used
         * to create a 0x transaction (see protocol spec for more details).
         * @param transaction 0x transaction containing salt, signerAddress, and data.
         * @param txOrigin Required signer of Ethereum transaction calling this
         *     function.
         * @param transactionSignature Proof that the transaction has been signed by
         *     the signer.
         * @param approvalExpirationTimeSeconds Array of expiration times in seconds
         *     for which each corresponding approval signature expires.
         * @param approvalSignatures Array of signatures that correspond to the
         *     feeRecipients of each order in the transaction's Exchange calldata.
         * @returns The ABI encoded transaction data as a string
         */
        getABIEncodedTransactionData(
            transaction: { salt: BigNumber; signerAddress: string; data: string },
            txOrigin: string,
            transactionSignature: string,
            approvalExpirationTimeSeconds: BigNumber[],
            approvalSignatures: string[],
        ): string {
            assert.isString('txOrigin', txOrigin);
            assert.isString('transactionSignature', transactionSignature);
            assert.isArray('approvalExpirationTimeSeconds', approvalExpirationTimeSeconds);
            assert.isArray('approvalSignatures', approvalSignatures);
            const self = (this as any) as CoordinatorContract;
            const abiEncodedTransactionData = self._strictEncodeArguments(
                'assertValidCoordinatorApprovals((uint256,address,bytes),address,bytes,uint256[],bytes[])',
                [
                    transaction,
                    txOrigin.toLowerCase(),
                    transactionSignature,
                    approvalExpirationTimeSeconds,
                    approvalSignatures,
                ],
            );
            return abiEncodedTransactionData;
        },
        /**
         * Decode the ABI-encoded transaction data into its input arguments
         * @param callData The ABI-encoded transaction data
         * @returns An array representing the input arguments in order. Keynames of nested structs are preserved.
         */
        getABIDecodedTransactionData(
            callData: string,
        ): [{ salt: BigNumber; signerAddress: string; data: string }, string, string, BigNumber[], string[]] {
            const self = (this as any) as CoordinatorContract;
            const abiEncoder = self._lookupAbiEncoder(
                'assertValidCoordinatorApprovals((uint256,address,bytes),address,bytes,uint256[],bytes[])',
            );
            // tslint:disable boolean-naming
            const abiDecodedCallData = abiEncoder.strictDecode<
                [{ salt: BigNumber; signerAddress: string; data: string }, string, string, BigNumber[], string[]]
            >(callData);
            return abiDecodedCallData;
        },
        /**
         * Decode the ABI-encoded return data from a transaction
         * @param returnData the data returned after transaction execution
         * @returns An array representing the output results in order.  Keynames of nested structs are preserved.
         */
        getABIDecodedReturnData(returnData: string): void {
            const self = (this as any) as CoordinatorContract;
            const abiEncoder = self._lookupAbiEncoder(
                'assertValidCoordinatorApprovals((uint256,address,bytes),address,bytes,uint256[],bytes[])',
            );
            // tslint:disable boolean-naming
            const abiDecodedReturnData = abiEncoder.strictDecodeReturnValue<void>(returnData);
            return abiDecodedReturnData;
        },
=======
>>>>>>> 8e6d92ca
    };
    /**
     * Decodes the orders from Exchange calldata representing any fill method.
     */
    public decodeOrdersFromFillData = {
        /**
         * Sends a read-only call to the contract method. Returns the result that would happen if one were to send an
         * Ethereum transaction to this method, given the current state of the blockchain. Calls do not cost gas
         * since they don't modify state.
         * @param data Exchange calldata representing a fill method.
         * @returns The orders from the Exchange calldata.
         */
        async callAsync(
            data: string,
            callData: Partial<CallData> = {},
            defaultBlock?: BlockParam,
        ): Promise<
            Array<{
                makerAddress: string;
                takerAddress: string;
                feeRecipientAddress: string;
                senderAddress: string;
                makerAssetAmount: BigNumber;
                takerAssetAmount: BigNumber;
                makerFee: BigNumber;
                takerFee: BigNumber;
                expirationTimeSeconds: BigNumber;
                salt: BigNumber;
                makerAssetData: string;
                takerAssetData: string;
            }>
        > {
            assert.isString('data', data);
            assert.doesConformToSchema('callData', callData, schemas.callDataSchema, [
                schemas.addressSchema,
                schemas.numberSchema,
                schemas.jsNumber,
            ]);
            if (defaultBlock !== undefined) {
                assert.isBlockParam('defaultBlock', defaultBlock);
            }
            const self = (this as any) as CoordinatorContract;
            const encodedData = self._strictEncodeArguments('decodeOrdersFromFillData(bytes)', [data]);
            const encodedDataBytes = Buffer.from(encodedData.substr(2), 'hex');
<<<<<<< HEAD

            const rawCallResult = await self.evmExecAsync(encodedDataBytes);
            BaseContract._throwIfRevertWithReasonCallResult(rawCallResult);
=======

            let rawCallResult;
            try {
                rawCallResult = await self._evmExecAsync(encodedDataBytes);
            } catch (err) {
                BaseContract._throwIfThrownErrorIsRevertError(err);
                throw err;
            }
            BaseContract._throwIfCallResultIsRevertError(rawCallResult);

>>>>>>> 8e6d92ca
            const abiEncoder = self._lookupAbiEncoder('decodeOrdersFromFillData(bytes)');
            // tslint:disable boolean-naming
            const result = abiEncoder.strictDecodeReturnValue<
                Array<{
                    makerAddress: string;
                    takerAddress: string;
                    feeRecipientAddress: string;
                    senderAddress: string;
                    makerAssetAmount: BigNumber;
                    takerAssetAmount: BigNumber;
                    makerFee: BigNumber;
                    takerFee: BigNumber;
                    expirationTimeSeconds: BigNumber;
                    salt: BigNumber;
                    makerAssetData: string;
                    takerAssetData: string;
                }>
            >(rawCallResult);
            // tslint:enable boolean-naming
            return result;
        },
<<<<<<< HEAD
        /**
         * Returns the ABI encoded transaction data needed to send an Ethereum transaction calling this method. Before
         * sending the Ethereum tx, this encoded tx data can first be sent to a separate signing service or can be used
         * to create a 0x transaction (see protocol spec for more details).
         * @param data Exchange calldata representing a fill method.
         * @returns The ABI encoded transaction data as a string
         */
        getABIEncodedTransactionData(data: string): string {
            assert.isString('data', data);
            const self = (this as any) as CoordinatorContract;
            const abiEncodedTransactionData = self._strictEncodeArguments('decodeOrdersFromFillData(bytes)', [data]);
            return abiEncodedTransactionData;
        },
        /**
         * Decode the ABI-encoded transaction data into its input arguments
         * @param callData The ABI-encoded transaction data
         * @returns An array representing the input arguments in order. Keynames of nested structs are preserved.
         */
        getABIDecodedTransactionData(callData: string): string {
            const self = (this as any) as CoordinatorContract;
            const abiEncoder = self._lookupAbiEncoder('decodeOrdersFromFillData(bytes)');
            // tslint:disable boolean-naming
            const abiDecodedCallData = abiEncoder.strictDecode<string>(callData);
            return abiDecodedCallData;
        },
        /**
         * Decode the ABI-encoded return data from a transaction
         * @param returnData the data returned after transaction execution
         * @returns An array representing the output results in order.  Keynames of nested structs are preserved.
         */
        getABIDecodedReturnData(
            returnData: string,
        ): Array<{
            makerAddress: string;
            takerAddress: string;
            feeRecipientAddress: string;
            senderAddress: string;
            makerAssetAmount: BigNumber;
            takerAssetAmount: BigNumber;
            makerFee: BigNumber;
            takerFee: BigNumber;
            expirationTimeSeconds: BigNumber;
            salt: BigNumber;
            makerAssetData: string;
            takerAssetData: string;
        }> {
            const self = (this as any) as CoordinatorContract;
            const abiEncoder = self._lookupAbiEncoder('decodeOrdersFromFillData(bytes)');
            // tslint:disable boolean-naming
            const abiDecodedReturnData = abiEncoder.strictDecodeReturnValue<
                Array<{
                    makerAddress: string;
                    takerAddress: string;
                    feeRecipientAddress: string;
                    senderAddress: string;
                    makerAssetAmount: BigNumber;
                    takerAssetAmount: BigNumber;
                    makerFee: BigNumber;
                    takerFee: BigNumber;
                    expirationTimeSeconds: BigNumber;
                    salt: BigNumber;
                    makerAssetData: string;
                    takerAssetData: string;
                }>
            >(returnData);
            return abiDecodedReturnData;
        },
=======
>>>>>>> 8e6d92ca
    };
    public EIP712_COORDINATOR_DOMAIN_HASH = {
        /**
         * Sends a read-only call to the contract method. Returns the result that would happen if one were to send an
         * Ethereum transaction to this method, given the current state of the blockchain. Calls do not cost gas
         * since they don't modify state.
         */
        async callAsync(callData: Partial<CallData> = {}, defaultBlock?: BlockParam): Promise<string> {
            assert.doesConformToSchema('callData', callData, schemas.callDataSchema, [
                schemas.addressSchema,
                schemas.numberSchema,
                schemas.jsNumber,
            ]);
            if (defaultBlock !== undefined) {
                assert.isBlockParam('defaultBlock', defaultBlock);
            }
            const self = (this as any) as CoordinatorContract;
            const encodedData = self._strictEncodeArguments('EIP712_COORDINATOR_DOMAIN_HASH()', []);
            const callDataWithDefaults = await BaseContract._applyDefaultsToTxDataAsync(
                {
                    to: self.address,
                    ...callData,
                    data: encodedData,
                },
                self._web3Wrapper.getContractDefaults(),
            );
            callDataWithDefaults.from = callDataWithDefaults.from
                ? callDataWithDefaults.from.toLowerCase()
                : callDataWithDefaults.from;
            let rawCallResult;
            try {
                rawCallResult = await self._web3Wrapper.callAsync(callDataWithDefaults, defaultBlock);
            } catch (err) {
                BaseContract._throwIfThrownErrorIsRevertError(err);
                throw err;
            }
            BaseContract._throwIfCallResultIsRevertError(rawCallResult);
            const abiEncoder = self._lookupAbiEncoder('EIP712_COORDINATOR_DOMAIN_HASH()');
            // tslint:disable boolean-naming
            const result = abiEncoder.strictDecodeReturnValue<string>(rawCallResult);
            // tslint:enable boolean-naming
            return result;
        },
<<<<<<< HEAD
        /**
         * Returns the ABI encoded transaction data needed to send an Ethereum transaction calling this method. Before
         * sending the Ethereum tx, this encoded tx data can first be sent to a separate signing service or can be used
         * to create a 0x transaction (see protocol spec for more details).
         * @returns The ABI encoded transaction data as a string
         */
        getABIEncodedTransactionData(): string {
            const self = (this as any) as CoordinatorContract;
            const abiEncodedTransactionData = self._strictEncodeArguments('EIP712_COORDINATOR_DOMAIN_HASH()', []);
            return abiEncodedTransactionData;
        },
        /**
         * Decode the ABI-encoded transaction data into its input arguments
         * @param callData The ABI-encoded transaction data
         * @returns An array representing the input arguments in order. Keynames of nested structs are preserved.
         */
        getABIDecodedTransactionData(callData: string): void {
            const self = (this as any) as CoordinatorContract;
            const abiEncoder = self._lookupAbiEncoder('EIP712_COORDINATOR_DOMAIN_HASH()');
            // tslint:disable boolean-naming
            const abiDecodedCallData = abiEncoder.strictDecode<void>(callData);
            return abiDecodedCallData;
        },
        /**
         * Decode the ABI-encoded return data from a transaction
         * @param returnData the data returned after transaction execution
         * @returns An array representing the output results in order.  Keynames of nested structs are preserved.
         */
        getABIDecodedReturnData(returnData: string): string {
            const self = (this as any) as CoordinatorContract;
            const abiEncoder = self._lookupAbiEncoder('EIP712_COORDINATOR_DOMAIN_HASH()');
            // tslint:disable boolean-naming
            const abiDecodedReturnData = abiEncoder.strictDecodeReturnValue<string>(returnData);
            return abiDecodedReturnData;
        },
=======
>>>>>>> 8e6d92ca
    };
    public static async deployFrom0xArtifactAsync(
        artifact: ContractArtifact | SimpleContractArtifact,
        supportedProvider: SupportedProvider,
        txDefaults: Partial<TxData>,
        logDecodeDependencies: { [contractName: string]: ContractArtifact | SimpleContractArtifact },
        _exchange: string,
    ): Promise<CoordinatorContract> {
        assert.doesConformToSchema('txDefaults', txDefaults, schemas.txDataSchema, [
            schemas.addressSchema,
            schemas.numberSchema,
            schemas.jsNumber,
        ]);
        if (artifact.compilerOutput === undefined) {
            throw new Error('Compiler output not found in the artifact file');
        }
        const provider = providerUtils.standardizeOrThrow(supportedProvider);
        const bytecode = artifact.compilerOutput.evm.bytecode.object;
        const abi = artifact.compilerOutput.abi;
        const logDecodeDependenciesAbiOnly: { [contractName: string]: ContractAbi } = {};
        if (Object.keys(logDecodeDependencies) !== undefined) {
            for (const key of Object.keys(logDecodeDependencies)) {
                logDecodeDependenciesAbiOnly[key] = logDecodeDependencies[key].compilerOutput.abi;
            }
        }
        return CoordinatorContract.deployAsync(
            bytecode,
            abi,
            provider,
            txDefaults,
            logDecodeDependenciesAbiOnly,
            _exchange,
        );
    }
    public static async deployAsync(
        bytecode: string,
        abi: ContractAbi,
        supportedProvider: SupportedProvider,
        txDefaults: Partial<TxData>,
        logDecodeDependencies: { [contractName: string]: ContractAbi },
        _exchange: string,
    ): Promise<CoordinatorContract> {
        assert.isHexString('bytecode', bytecode);
        assert.doesConformToSchema('txDefaults', txDefaults, schemas.txDataSchema, [
            schemas.addressSchema,
            schemas.numberSchema,
            schemas.jsNumber,
        ]);
        const provider = providerUtils.standardizeOrThrow(supportedProvider);
        const constructorAbi = BaseContract._lookupConstructorAbi(abi);
        [_exchange] = BaseContract._formatABIDataItemList(
            constructorAbi.inputs,
            [_exchange],
            BaseContract._bigNumberToString,
        );
        const iface = new ethers.utils.Interface(abi);
        const deployInfo = iface.deployFunction;
        const txData = deployInfo.encode(bytecode, [_exchange]);
        const web3Wrapper = new Web3Wrapper(provider);
        const txDataWithDefaults = await BaseContract._applyDefaultsToTxDataAsync(
            { data: txData },
            txDefaults,
            web3Wrapper.estimateGasAsync.bind(web3Wrapper),
        );
        const txHash = await web3Wrapper.sendTransactionAsync(txDataWithDefaults);
        logUtils.log(`transactionHash: ${txHash}`);
        const txReceipt = await web3Wrapper.awaitTransactionSuccessAsync(txHash);
        logUtils.log(`Coordinator successfully deployed at ${txReceipt.contractAddress}`);
        const contractInstance = new CoordinatorContract(
            txReceipt.contractAddress as string,
            provider,
            txDefaults,
            logDecodeDependencies,
        );
        contractInstance.constructorArgs = [_exchange];
        return contractInstance;
    }

    /**
     * @returns      The contract ABI
     */
    public static ABI(): ContractAbi {
        const abi = [
            {
                constant: true,
                inputs: [
                    {
                        name: 'hash',
                        type: 'bytes32',
                    },
                    {
                        name: 'signature',
                        type: 'bytes',
                    },
                ],
                name: 'getSignerAddress',
                outputs: [
                    {
                        name: 'signerAddress',
                        type: 'address',
                    },
                ],
                payable: false,
                stateMutability: 'pure',
                type: 'function',
            },
            {
                constant: true,
                inputs: [
                    {
                        name: 'transaction',
                        type: 'tuple',
                        components: [
                            {
                                name: 'salt',
                                type: 'uint256',
                            },
                            {
                                name: 'signerAddress',
                                type: 'address',
                            },
                            {
                                name: 'data',
                                type: 'bytes',
                            },
                        ],
                    },
                ],
                name: 'getTransactionHash',
                outputs: [
                    {
                        name: 'transactionHash',
                        type: 'bytes32',
                    },
                ],
                payable: false,
                stateMutability: 'view',
                type: 'function',
            },
            {
                constant: true,
                inputs: [
                    {
                        name: 'approval',
                        type: 'tuple',
                        components: [
                            {
                                name: 'txOrigin',
                                type: 'address',
                            },
                            {
                                name: 'transactionHash',
                                type: 'bytes32',
                            },
                            {
                                name: 'transactionSignature',
                                type: 'bytes',
                            },
                            {
                                name: 'approvalExpirationTimeSeconds',
                                type: 'uint256',
                            },
                        ],
                    },
                ],
                name: 'getCoordinatorApprovalHash',
                outputs: [
                    {
                        name: 'approvalHash',
                        type: 'bytes32',
                    },
                ],
                payable: false,
                stateMutability: 'view',
                type: 'function',
            },
            {
                constant: false,
                inputs: [
                    {
                        name: 'transaction',
                        type: 'tuple',
                        components: [
                            {
                                name: 'salt',
                                type: 'uint256',
                            },
                            {
                                name: 'signerAddress',
                                type: 'address',
                            },
                            {
                                name: 'data',
                                type: 'bytes',
                            },
                        ],
                    },
                    {
                        name: 'txOrigin',
                        type: 'address',
                    },
                    {
                        name: 'transactionSignature',
                        type: 'bytes',
                    },
                    {
                        name: 'approvalExpirationTimeSeconds',
                        type: 'uint256[]',
                    },
                    {
                        name: 'approvalSignatures',
                        type: 'bytes[]',
                    },
                ],
                name: 'executeTransaction',
                outputs: [],
                payable: false,
                stateMutability: 'nonpayable',
                type: 'function',
            },
            {
                constant: true,
                inputs: [],
                name: 'EIP712_EXCHANGE_DOMAIN_HASH',
                outputs: [
                    {
                        name: '',
                        type: 'bytes32',
                    },
                ],
                payable: false,
                stateMutability: 'view',
                type: 'function',
            },
            {
                constant: true,
                inputs: [
                    {
                        name: 'transaction',
                        type: 'tuple',
                        components: [
                            {
                                name: 'salt',
                                type: 'uint256',
                            },
                            {
                                name: 'signerAddress',
                                type: 'address',
                            },
                            {
                                name: 'data',
                                type: 'bytes',
                            },
                        ],
                    },
                    {
                        name: 'txOrigin',
                        type: 'address',
                    },
                    {
                        name: 'transactionSignature',
                        type: 'bytes',
                    },
                    {
                        name: 'approvalExpirationTimeSeconds',
                        type: 'uint256[]',
                    },
                    {
                        name: 'approvalSignatures',
                        type: 'bytes[]',
                    },
                ],
                name: 'assertValidCoordinatorApprovals',
                outputs: [],
                payable: false,
                stateMutability: 'view',
                type: 'function',
            },
            {
                constant: true,
                inputs: [
                    {
                        name: 'data',
                        type: 'bytes',
                    },
                ],
                name: 'decodeOrdersFromFillData',
                outputs: [
                    {
                        name: 'orders',
                        type: 'tuple[]',
                        components: [
                            {
                                name: 'makerAddress',
                                type: 'address',
                            },
                            {
                                name: 'takerAddress',
                                type: 'address',
                            },
                            {
                                name: 'feeRecipientAddress',
                                type: 'address',
                            },
                            {
                                name: 'senderAddress',
                                type: 'address',
                            },
                            {
                                name: 'makerAssetAmount',
                                type: 'uint256',
                            },
                            {
                                name: 'takerAssetAmount',
                                type: 'uint256',
                            },
                            {
                                name: 'makerFee',
                                type: 'uint256',
                            },
                            {
                                name: 'takerFee',
                                type: 'uint256',
                            },
                            {
                                name: 'expirationTimeSeconds',
                                type: 'uint256',
                            },
                            {
                                name: 'salt',
                                type: 'uint256',
                            },
                            {
                                name: 'makerAssetData',
                                type: 'bytes',
                            },
                            {
                                name: 'takerAssetData',
                                type: 'bytes',
                            },
                        ],
                    },
                ],
                payable: false,
                stateMutability: 'pure',
                type: 'function',
            },
            {
                constant: true,
                inputs: [],
                name: 'EIP712_COORDINATOR_DOMAIN_HASH',
                outputs: [
                    {
                        name: '',
                        type: 'bytes32',
                    },
                ],
                payable: false,
                stateMutability: 'view',
                type: 'function',
            },
            {
                inputs: [
                    {
                        name: '_exchange',
                        type: 'address',
                    },
                ],
                outputs: [],
                payable: false,
                stateMutability: 'nonpayable',
                type: 'constructor',
            },
        ] as ContractAbi;
        return abi;
    }
    constructor(
        address: string,
        supportedProvider: SupportedProvider,
        txDefaults?: Partial<TxData>,
        logDecodeDependencies?: { [contractName: string]: ContractAbi },
        deployedBytecode: string | undefined = CoordinatorContract.deployedBytecode,
    ) {
        super(
            'Coordinator',
            CoordinatorContract.ABI(),
            address,
            supportedProvider,
            txDefaults,
            logDecodeDependencies,
            deployedBytecode,
        );
        classUtils.bindAll(this, ['_abiEncoderByFunctionSignature', 'address', '_web3Wrapper']);
    }
}

// tslint:disable:max-file-line-count
// tslint:enable:no-unbound-method no-parameter-reassignment no-consecutive-blank-lines ordered-imports align
// tslint:enable:trailing-comma whitespace no-trailing-whitespace<|MERGE_RESOLUTION|>--- conflicted
+++ resolved
@@ -68,11 +68,6 @@
             const self = (this as any) as CoordinatorContract;
             const encodedData = self._strictEncodeArguments('getSignerAddress(bytes32,bytes)', [hash, signature]);
             const encodedDataBytes = Buffer.from(encodedData.substr(2), 'hex');
-<<<<<<< HEAD
-
-            const rawCallResult = await self.evmExecAsync(encodedDataBytes);
-            BaseContract._throwIfRevertWithReasonCallResult(rawCallResult);
-=======
 
             let rawCallResult;
             try {
@@ -83,58 +78,12 @@
             }
             BaseContract._throwIfCallResultIsRevertError(rawCallResult);
 
->>>>>>> 8e6d92ca
             const abiEncoder = self._lookupAbiEncoder('getSignerAddress(bytes32,bytes)');
             // tslint:disable boolean-naming
             const result = abiEncoder.strictDecodeReturnValue<string>(rawCallResult);
             // tslint:enable boolean-naming
             return result;
         },
-<<<<<<< HEAD
-        /**
-         * Returns the ABI encoded transaction data needed to send an Ethereum transaction calling this method. Before
-         * sending the Ethereum tx, this encoded tx data can first be sent to a separate signing service or can be used
-         * to create a 0x transaction (see protocol spec for more details).
-         * @param hash Any 32 byte hash.
-         * @param signature Proof that the hash has been signed by signer.
-         * @returns The ABI encoded transaction data as a string
-         */
-        getABIEncodedTransactionData(hash: string, signature: string): string {
-            assert.isString('hash', hash);
-            assert.isString('signature', signature);
-            const self = (this as any) as CoordinatorContract;
-            const abiEncodedTransactionData = self._strictEncodeArguments('getSignerAddress(bytes32,bytes)', [
-                hash,
-                signature,
-            ]);
-            return abiEncodedTransactionData;
-        },
-        /**
-         * Decode the ABI-encoded transaction data into its input arguments
-         * @param callData The ABI-encoded transaction data
-         * @returns An array representing the input arguments in order. Keynames of nested structs are preserved.
-         */
-        getABIDecodedTransactionData(callData: string): string {
-            const self = (this as any) as CoordinatorContract;
-            const abiEncoder = self._lookupAbiEncoder('getSignerAddress(bytes32,bytes)');
-            // tslint:disable boolean-naming
-            const abiDecodedCallData = abiEncoder.strictDecode<string>(callData);
-            return abiDecodedCallData;
-        },
-        /**
-         * Decode the ABI-encoded return data from a transaction
-         * @param returnData the data returned after transaction execution
-         * @returns An array representing the output results in order.  Keynames of nested structs are preserved.
-         */
-        getABIDecodedReturnData(returnData: string): string {
-            const self = (this as any) as CoordinatorContract;
-            const abiEncoder = self._lookupAbiEncoder('getSignerAddress(bytes32,bytes)');
-            // tslint:disable boolean-naming
-            const abiDecodedReturnData = abiEncoder.strictDecodeReturnValue<string>(returnData);
-            return abiDecodedReturnData;
-        },
-=======
->>>>>>> 8e6d92ca
     };
     /**
      * Calculates the EIP712 hash of a 0x transaction using the domain separator of the Exchange contract.
@@ -189,52 +138,6 @@
             // tslint:enable boolean-naming
             return result;
         },
-<<<<<<< HEAD
-        /**
-         * Returns the ABI encoded transaction data needed to send an Ethereum transaction calling this method. Before
-         * sending the Ethereum tx, this encoded tx data can first be sent to a separate signing service or can be used
-         * to create a 0x transaction (see protocol spec for more details).
-         * @param transaction 0x transaction containing salt, signerAddress, and data.
-         * @returns The ABI encoded transaction data as a string
-         */
-        getABIEncodedTransactionData(transaction: { salt: BigNumber; signerAddress: string; data: string }): string {
-            const self = (this as any) as CoordinatorContract;
-            const abiEncodedTransactionData = self._strictEncodeArguments(
-                'getTransactionHash((uint256,address,bytes))',
-                [transaction],
-            );
-            return abiEncodedTransactionData;
-        },
-        /**
-         * Decode the ABI-encoded transaction data into its input arguments
-         * @param callData The ABI-encoded transaction data
-         * @returns An array representing the input arguments in order. Keynames of nested structs are preserved.
-         */
-        getABIDecodedTransactionData(callData: string): { salt: BigNumber; signerAddress: string; data: string } {
-            const self = (this as any) as CoordinatorContract;
-            const abiEncoder = self._lookupAbiEncoder('getTransactionHash((uint256,address,bytes))');
-            // tslint:disable boolean-naming
-            const abiDecodedCallData = abiEncoder.strictDecode<{
-                salt: BigNumber;
-                signerAddress: string;
-                data: string;
-            }>(callData);
-            return abiDecodedCallData;
-        },
-        /**
-         * Decode the ABI-encoded return data from a transaction
-         * @param returnData the data returned after transaction execution
-         * @returns An array representing the output results in order.  Keynames of nested structs are preserved.
-         */
-        getABIDecodedReturnData(returnData: string): string {
-            const self = (this as any) as CoordinatorContract;
-            const abiEncoder = self._lookupAbiEncoder('getTransactionHash((uint256,address,bytes))');
-            // tslint:disable boolean-naming
-            const abiDecodedReturnData = abiEncoder.strictDecodeReturnValue<string>(returnData);
-            return abiDecodedReturnData;
-        },
-=======
->>>>>>> 8e6d92ca
     };
     /**
      * Calculated the EIP712 hash of the Coordinator approval mesasage using the domain separator of this contract.
@@ -296,66 +199,6 @@
             // tslint:enable boolean-naming
             return result;
         },
-<<<<<<< HEAD
-        /**
-         * Returns the ABI encoded transaction data needed to send an Ethereum transaction calling this method. Before
-         * sending the Ethereum tx, this encoded tx data can first be sent to a separate signing service or can be used
-         * to create a 0x transaction (see protocol spec for more details).
-         * @param approval Coordinator approval message containing the transaction
-         *     hash, transaction signature, and expiration of the approval.
-         * @returns The ABI encoded transaction data as a string
-         */
-        getABIEncodedTransactionData(approval: {
-            txOrigin: string;
-            transactionHash: string;
-            transactionSignature: string;
-            approvalExpirationTimeSeconds: BigNumber;
-        }): string {
-            const self = (this as any) as CoordinatorContract;
-            const abiEncodedTransactionData = self._strictEncodeArguments(
-                'getCoordinatorApprovalHash((address,bytes32,bytes,uint256))',
-                [approval],
-            );
-            return abiEncodedTransactionData;
-        },
-        /**
-         * Decode the ABI-encoded transaction data into its input arguments
-         * @param callData The ABI-encoded transaction data
-         * @returns An array representing the input arguments in order. Keynames of nested structs are preserved.
-         */
-        getABIDecodedTransactionData(
-            callData: string,
-        ): {
-            txOrigin: string;
-            transactionHash: string;
-            transactionSignature: string;
-            approvalExpirationTimeSeconds: BigNumber;
-        } {
-            const self = (this as any) as CoordinatorContract;
-            const abiEncoder = self._lookupAbiEncoder('getCoordinatorApprovalHash((address,bytes32,bytes,uint256))');
-            // tslint:disable boolean-naming
-            const abiDecodedCallData = abiEncoder.strictDecode<{
-                txOrigin: string;
-                transactionHash: string;
-                transactionSignature: string;
-                approvalExpirationTimeSeconds: BigNumber;
-            }>(callData);
-            return abiDecodedCallData;
-        },
-        /**
-         * Decode the ABI-encoded return data from a transaction
-         * @param returnData the data returned after transaction execution
-         * @returns An array representing the output results in order.  Keynames of nested structs are preserved.
-         */
-        getABIDecodedReturnData(returnData: string): string {
-            const self = (this as any) as CoordinatorContract;
-            const abiEncoder = self._lookupAbiEncoder('getCoordinatorApprovalHash((address,bytes32,bytes,uint256))');
-            // tslint:disable boolean-naming
-            const abiDecodedReturnData = abiEncoder.strictDecodeReturnValue<string>(returnData);
-            return abiDecodedReturnData;
-        },
-=======
->>>>>>> 8e6d92ca
     };
     /**
      * Executes a 0x transaction that has been signed by the feeRecipients that correspond to each order in the transaction's Exchange calldata.
@@ -528,32 +371,6 @@
 
             const gas = await self._web3Wrapper.estimateGasAsync(txDataWithDefaults);
             return gas;
-        },
-        async validateAndSendTransactionAsync(
-            transaction: { salt: BigNumber; signerAddress: string; data: string },
-            txOrigin: string,
-            transactionSignature: string,
-            approvalExpirationTimeSeconds: BigNumber[],
-            approvalSignatures: string[],
-            txData?: Partial<TxData> | undefined,
-        ): Promise<string> {
-            await (this as any).executeTransaction.callAsync(
-                transaction,
-                txOrigin,
-                transactionSignature,
-                approvalExpirationTimeSeconds,
-                approvalSignatures,
-                txData,
-            );
-            const txHash = await (this as any).executeTransaction.sendTransactionAsync(
-                transaction,
-                txOrigin,
-                transactionSignature,
-                approvalExpirationTimeSeconds,
-                approvalSignatures,
-                txData,
-            );
-            return txHash;
         },
         /**
          * Sends a read-only call to the contract method. Returns the result that would happen if one were to send an
@@ -668,46 +485,14 @@
             return abiEncodedTransactionData;
         },
         /**
-<<<<<<< HEAD
-         * Decode the ABI-encoded transaction data into its input arguments
-         * @param callData The ABI-encoded transaction data
-         * @returns An array representing the input arguments in order. Keynames of nested structs are preserved.
-         */
-        getABIDecodedTransactionData(
-            callData: string,
-        ): [{ salt: BigNumber; signerAddress: string; data: string }, string, string, BigNumber[], string[]] {
+         * Returns the 4 byte function selector as a hex string.
+         */
+        getSelector(): string {
             const self = (this as any) as CoordinatorContract;
             const abiEncoder = self._lookupAbiEncoder(
                 'executeTransaction((uint256,address,bytes),address,bytes,uint256[],bytes[])',
             );
-            // tslint:disable boolean-naming
-            const abiDecodedCallData = abiEncoder.strictDecode<
-                [{ salt: BigNumber; signerAddress: string; data: string }, string, string, BigNumber[], string[]]
-            >(callData);
-            return abiDecodedCallData;
-        },
-        /**
-         * Decode the ABI-encoded return data from a transaction
-         * @param returnData the data returned after transaction execution
-         * @returns An array representing the output results in order.  Keynames of nested structs are preserved.
-         */
-        getABIDecodedReturnData(returnData: string): void {
-=======
-         * Returns the 4 byte function selector as a hex string.
-         */
-        getSelector(): string {
->>>>>>> 8e6d92ca
-            const self = (this as any) as CoordinatorContract;
-            const abiEncoder = self._lookupAbiEncoder(
-                'executeTransaction((uint256,address,bytes),address,bytes,uint256[],bytes[])',
-            );
-<<<<<<< HEAD
-            // tslint:disable boolean-naming
-            const abiDecodedReturnData = abiEncoder.strictDecodeReturnValue<void>(returnData);
-            return abiDecodedReturnData;
-=======
             return abiEncoder.getSelector();
->>>>>>> 8e6d92ca
         },
     };
     public EIP712_EXCHANGE_DOMAIN_HASH = {
@@ -752,44 +537,6 @@
             // tslint:enable boolean-naming
             return result;
         },
-<<<<<<< HEAD
-        /**
-         * Returns the ABI encoded transaction data needed to send an Ethereum transaction calling this method. Before
-         * sending the Ethereum tx, this encoded tx data can first be sent to a separate signing service or can be used
-         * to create a 0x transaction (see protocol spec for more details).
-         * @returns The ABI encoded transaction data as a string
-         */
-        getABIEncodedTransactionData(): string {
-            const self = (this as any) as CoordinatorContract;
-            const abiEncodedTransactionData = self._strictEncodeArguments('EIP712_EXCHANGE_DOMAIN_HASH()', []);
-            return abiEncodedTransactionData;
-        },
-        /**
-         * Decode the ABI-encoded transaction data into its input arguments
-         * @param callData The ABI-encoded transaction data
-         * @returns An array representing the input arguments in order. Keynames of nested structs are preserved.
-         */
-        getABIDecodedTransactionData(callData: string): void {
-            const self = (this as any) as CoordinatorContract;
-            const abiEncoder = self._lookupAbiEncoder('EIP712_EXCHANGE_DOMAIN_HASH()');
-            // tslint:disable boolean-naming
-            const abiDecodedCallData = abiEncoder.strictDecode<void>(callData);
-            return abiDecodedCallData;
-        },
-        /**
-         * Decode the ABI-encoded return data from a transaction
-         * @param returnData the data returned after transaction execution
-         * @returns An array representing the output results in order.  Keynames of nested structs are preserved.
-         */
-        getABIDecodedReturnData(returnData: string): string {
-            const self = (this as any) as CoordinatorContract;
-            const abiEncoder = self._lookupAbiEncoder('EIP712_EXCHANGE_DOMAIN_HASH()');
-            // tslint:disable boolean-naming
-            const abiDecodedReturnData = abiEncoder.strictDecodeReturnValue<string>(returnData);
-            return abiDecodedReturnData;
-        },
-=======
->>>>>>> 8e6d92ca
     };
     /**
      * Validates that the 0x transaction has been approved by all of the feeRecipients
@@ -869,80 +616,6 @@
             // tslint:enable boolean-naming
             return result;
         },
-<<<<<<< HEAD
-        /**
-         * Returns the ABI encoded transaction data needed to send an Ethereum transaction calling this method. Before
-         * sending the Ethereum tx, this encoded tx data can first be sent to a separate signing service or can be used
-         * to create a 0x transaction (see protocol spec for more details).
-         * @param transaction 0x transaction containing salt, signerAddress, and data.
-         * @param txOrigin Required signer of Ethereum transaction calling this
-         *     function.
-         * @param transactionSignature Proof that the transaction has been signed by
-         *     the signer.
-         * @param approvalExpirationTimeSeconds Array of expiration times in seconds
-         *     for which each corresponding approval signature expires.
-         * @param approvalSignatures Array of signatures that correspond to the
-         *     feeRecipients of each order in the transaction's Exchange calldata.
-         * @returns The ABI encoded transaction data as a string
-         */
-        getABIEncodedTransactionData(
-            transaction: { salt: BigNumber; signerAddress: string; data: string },
-            txOrigin: string,
-            transactionSignature: string,
-            approvalExpirationTimeSeconds: BigNumber[],
-            approvalSignatures: string[],
-        ): string {
-            assert.isString('txOrigin', txOrigin);
-            assert.isString('transactionSignature', transactionSignature);
-            assert.isArray('approvalExpirationTimeSeconds', approvalExpirationTimeSeconds);
-            assert.isArray('approvalSignatures', approvalSignatures);
-            const self = (this as any) as CoordinatorContract;
-            const abiEncodedTransactionData = self._strictEncodeArguments(
-                'assertValidCoordinatorApprovals((uint256,address,bytes),address,bytes,uint256[],bytes[])',
-                [
-                    transaction,
-                    txOrigin.toLowerCase(),
-                    transactionSignature,
-                    approvalExpirationTimeSeconds,
-                    approvalSignatures,
-                ],
-            );
-            return abiEncodedTransactionData;
-        },
-        /**
-         * Decode the ABI-encoded transaction data into its input arguments
-         * @param callData The ABI-encoded transaction data
-         * @returns An array representing the input arguments in order. Keynames of nested structs are preserved.
-         */
-        getABIDecodedTransactionData(
-            callData: string,
-        ): [{ salt: BigNumber; signerAddress: string; data: string }, string, string, BigNumber[], string[]] {
-            const self = (this as any) as CoordinatorContract;
-            const abiEncoder = self._lookupAbiEncoder(
-                'assertValidCoordinatorApprovals((uint256,address,bytes),address,bytes,uint256[],bytes[])',
-            );
-            // tslint:disable boolean-naming
-            const abiDecodedCallData = abiEncoder.strictDecode<
-                [{ salt: BigNumber; signerAddress: string; data: string }, string, string, BigNumber[], string[]]
-            >(callData);
-            return abiDecodedCallData;
-        },
-        /**
-         * Decode the ABI-encoded return data from a transaction
-         * @param returnData the data returned after transaction execution
-         * @returns An array representing the output results in order.  Keynames of nested structs are preserved.
-         */
-        getABIDecodedReturnData(returnData: string): void {
-            const self = (this as any) as CoordinatorContract;
-            const abiEncoder = self._lookupAbiEncoder(
-                'assertValidCoordinatorApprovals((uint256,address,bytes),address,bytes,uint256[],bytes[])',
-            );
-            // tslint:disable boolean-naming
-            const abiDecodedReturnData = abiEncoder.strictDecodeReturnValue<void>(returnData);
-            return abiDecodedReturnData;
-        },
-=======
->>>>>>> 8e6d92ca
     };
     /**
      * Decodes the orders from Exchange calldata representing any fill method.
@@ -987,11 +660,6 @@
             const self = (this as any) as CoordinatorContract;
             const encodedData = self._strictEncodeArguments('decodeOrdersFromFillData(bytes)', [data]);
             const encodedDataBytes = Buffer.from(encodedData.substr(2), 'hex');
-<<<<<<< HEAD
-
-            const rawCallResult = await self.evmExecAsync(encodedDataBytes);
-            BaseContract._throwIfRevertWithReasonCallResult(rawCallResult);
-=======
 
             let rawCallResult;
             try {
@@ -1002,7 +670,6 @@
             }
             BaseContract._throwIfCallResultIsRevertError(rawCallResult);
 
->>>>>>> 8e6d92ca
             const abiEncoder = self._lookupAbiEncoder('decodeOrdersFromFillData(bytes)');
             // tslint:disable boolean-naming
             const result = abiEncoder.strictDecodeReturnValue<
@@ -1024,76 +691,6 @@
             // tslint:enable boolean-naming
             return result;
         },
-<<<<<<< HEAD
-        /**
-         * Returns the ABI encoded transaction data needed to send an Ethereum transaction calling this method. Before
-         * sending the Ethereum tx, this encoded tx data can first be sent to a separate signing service or can be used
-         * to create a 0x transaction (see protocol spec for more details).
-         * @param data Exchange calldata representing a fill method.
-         * @returns The ABI encoded transaction data as a string
-         */
-        getABIEncodedTransactionData(data: string): string {
-            assert.isString('data', data);
-            const self = (this as any) as CoordinatorContract;
-            const abiEncodedTransactionData = self._strictEncodeArguments('decodeOrdersFromFillData(bytes)', [data]);
-            return abiEncodedTransactionData;
-        },
-        /**
-         * Decode the ABI-encoded transaction data into its input arguments
-         * @param callData The ABI-encoded transaction data
-         * @returns An array representing the input arguments in order. Keynames of nested structs are preserved.
-         */
-        getABIDecodedTransactionData(callData: string): string {
-            const self = (this as any) as CoordinatorContract;
-            const abiEncoder = self._lookupAbiEncoder('decodeOrdersFromFillData(bytes)');
-            // tslint:disable boolean-naming
-            const abiDecodedCallData = abiEncoder.strictDecode<string>(callData);
-            return abiDecodedCallData;
-        },
-        /**
-         * Decode the ABI-encoded return data from a transaction
-         * @param returnData the data returned after transaction execution
-         * @returns An array representing the output results in order.  Keynames of nested structs are preserved.
-         */
-        getABIDecodedReturnData(
-            returnData: string,
-        ): Array<{
-            makerAddress: string;
-            takerAddress: string;
-            feeRecipientAddress: string;
-            senderAddress: string;
-            makerAssetAmount: BigNumber;
-            takerAssetAmount: BigNumber;
-            makerFee: BigNumber;
-            takerFee: BigNumber;
-            expirationTimeSeconds: BigNumber;
-            salt: BigNumber;
-            makerAssetData: string;
-            takerAssetData: string;
-        }> {
-            const self = (this as any) as CoordinatorContract;
-            const abiEncoder = self._lookupAbiEncoder('decodeOrdersFromFillData(bytes)');
-            // tslint:disable boolean-naming
-            const abiDecodedReturnData = abiEncoder.strictDecodeReturnValue<
-                Array<{
-                    makerAddress: string;
-                    takerAddress: string;
-                    feeRecipientAddress: string;
-                    senderAddress: string;
-                    makerAssetAmount: BigNumber;
-                    takerAssetAmount: BigNumber;
-                    makerFee: BigNumber;
-                    takerFee: BigNumber;
-                    expirationTimeSeconds: BigNumber;
-                    salt: BigNumber;
-                    makerAssetData: string;
-                    takerAssetData: string;
-                }>
-            >(returnData);
-            return abiDecodedReturnData;
-        },
-=======
->>>>>>> 8e6d92ca
     };
     public EIP712_COORDINATOR_DOMAIN_HASH = {
         /**
@@ -1137,44 +734,6 @@
             // tslint:enable boolean-naming
             return result;
         },
-<<<<<<< HEAD
-        /**
-         * Returns the ABI encoded transaction data needed to send an Ethereum transaction calling this method. Before
-         * sending the Ethereum tx, this encoded tx data can first be sent to a separate signing service or can be used
-         * to create a 0x transaction (see protocol spec for more details).
-         * @returns The ABI encoded transaction data as a string
-         */
-        getABIEncodedTransactionData(): string {
-            const self = (this as any) as CoordinatorContract;
-            const abiEncodedTransactionData = self._strictEncodeArguments('EIP712_COORDINATOR_DOMAIN_HASH()', []);
-            return abiEncodedTransactionData;
-        },
-        /**
-         * Decode the ABI-encoded transaction data into its input arguments
-         * @param callData The ABI-encoded transaction data
-         * @returns An array representing the input arguments in order. Keynames of nested structs are preserved.
-         */
-        getABIDecodedTransactionData(callData: string): void {
-            const self = (this as any) as CoordinatorContract;
-            const abiEncoder = self._lookupAbiEncoder('EIP712_COORDINATOR_DOMAIN_HASH()');
-            // tslint:disable boolean-naming
-            const abiDecodedCallData = abiEncoder.strictDecode<void>(callData);
-            return abiDecodedCallData;
-        },
-        /**
-         * Decode the ABI-encoded return data from a transaction
-         * @param returnData the data returned after transaction execution
-         * @returns An array representing the output results in order.  Keynames of nested structs are preserved.
-         */
-        getABIDecodedReturnData(returnData: string): string {
-            const self = (this as any) as CoordinatorContract;
-            const abiEncoder = self._lookupAbiEncoder('EIP712_COORDINATOR_DOMAIN_HASH()');
-            // tslint:disable boolean-naming
-            const abiDecodedReturnData = abiEncoder.strictDecodeReturnValue<string>(returnData);
-            return abiDecodedReturnData;
-        },
-=======
->>>>>>> 8e6d92ca
     };
     public static async deployFrom0xArtifactAsync(
         artifact: ContractArtifact | SimpleContractArtifact,
