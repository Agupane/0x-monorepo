// tslint:disable:no-consecutive-blank-lines ordered-imports align trailing-comma
// tslint:disable:whitespace no-unbound-method no-trailing-whitespace
// tslint:disable:no-unused-variable
import { BaseContract, PromiseWithTransactionHash } from '@0x/base-contract';
import { schemas } from '@0x/json-schemas';
import {
    BlockParam,
    BlockParamLiteral,
    BlockRange,
    CallData,
    ContractAbi,
    ContractArtifact,
    DecodedLogArgs,
    MethodAbi,
    TransactionReceiptWithDecodedLogs,
    TxData,
    TxDataPayable,
    SupportedProvider,
} from 'ethereum-types';
import { BigNumber, classUtils, logUtils, providerUtils } from '@0x/utils';
import { SimpleContractArtifact } from '@0x/types';
import { Web3Wrapper } from '@0x/web3-wrapper';
import { assert } from '@0x/assert';
import * as ethers from 'ethers';
// tslint:enable:no-unused-variable

/* istanbul ignore next */
// tslint:disable:no-parameter-reassignment
// tslint:disable-next-line:class-name
export class IAssetProxyContract extends BaseContract {
    /**
     * Authorizes an address.
     */
    public addAuthorizedAddress = {
        /**
         * Sends an Ethereum transaction executing this method with the supplied parameters. This is a read/write
         * Ethereum operation and will cost gas.
         * @param target Address to authorize.
         * @param txData Additional data for transaction
         * @returns The hash of the transaction
         */
        async sendTransactionAsync(target: string, txData?: Partial<TxData> | undefined): Promise<string> {
            const self = (this as any) as IAssetProxyContract;
            const encodedData = self._strictEncodeArguments('addAuthorizedAddress(address)', [target]);
            const txDataWithDefaults = await BaseContract._applyDefaultsToTxDataAsync(
                {
                    to: self.address,
                    ...txData,
                    data: encodedData,
                },
                self._web3Wrapper.getContractDefaults(),
                self.addAuthorizedAddress.estimateGasAsync.bind(self, target),
            );
            if (txDataWithDefaults.from !== undefined) {
                txDataWithDefaults.from = txDataWithDefaults.from.toLowerCase();
            }
            try {
                return await self._web3Wrapper.sendTransactionAsync(txDataWithDefaults);
            } catch (err) {
                // Try to decode ganache transaction revert Errors.
                BaseContract._throwIfThrownErrorIsRevertError(err);
                throw err;
            }
            const txHash = await self._web3Wrapper.sendTransactionAsync(txDataWithDefaults);
            return txHash;
        },
        /**
         * Sends an Ethereum transaction and waits until the transaction has been successfully mined without reverting.
         * If the transaction was mined, but reverted, an error is thrown.
         * @param target Address to authorize.
         * @param txData Additional data for transaction
         * @param pollingIntervalMs Interval at which to poll for success
         * @returns A promise that resolves when the transaction is successful
         */
        awaitTransactionSuccessAsync(
            target: string,
            txData?: Partial<TxData>,
            pollingIntervalMs?: number,
            timeoutMs?: number,
        ): PromiseWithTransactionHash<TransactionReceiptWithDecodedLogs> {
            assert.isString('target', target);
            const self = (this as any) as IAssetProxyContract;
            const txHashPromise = self.addAuthorizedAddress.sendTransactionAsync(target.toLowerCase(), txData);
            return new PromiseWithTransactionHash<TransactionReceiptWithDecodedLogs>(
                txHashPromise,
                (async (): Promise<TransactionReceiptWithDecodedLogs> => {
                    // When the transaction hash resolves, wait for it to be mined.
                    return self._web3Wrapper.awaitTransactionSuccessAsync(
                        await txHashPromise,
                        pollingIntervalMs,
                        timeoutMs,
                    );
                })(),
            );
        },
        /**
         * Estimates the gas cost of sending an Ethereum transaction calling this method with these arguments.
         * @param target Address to authorize.
         * @param txData Additional data for transaction
         * @returns The hash of the transaction
         */
        async estimateGasAsync(target: string, txData?: Partial<TxData> | undefined): Promise<number> {
            const self = (this as any) as IAssetProxyContract;
            const encodedData = self._strictEncodeArguments('addAuthorizedAddress(address)', [target]);
            const txDataWithDefaults = await BaseContract._applyDefaultsToTxDataAsync(
                {
                    to: self.address,
                    ...txData,
                    data: encodedData,
                },
                self._web3Wrapper.getContractDefaults(),
            );
            if (txDataWithDefaults.from !== undefined) {
                txDataWithDefaults.from = txDataWithDefaults.from.toLowerCase();
            }
            try {
                return await self._web3Wrapper.estimateGasAsync(txDataWithDefaults);
            } catch (err) {
                // Try to decode ganache transaction revert Errors.
                BaseContract._throwIfThrownErrorIsRevertError(err);
                throw err;
            }
            const gas = await self._web3Wrapper.estimateGasAsync(txDataWithDefaults);
            return gas;
        },
        async validateAndSendTransactionAsync(target: string, txData?: Partial<TxData> | undefined): Promise<string> {
            await (this as any).addAuthorizedAddress.callAsync(target, txData);
            const txHash = await (this as any).addAuthorizedAddress.sendTransactionAsync(target, txData);
            return txHash;
        },
        /**
         * Sends a read-only call to the contract method. Returns the result that would happen if one were to send an
         * Ethereum transaction to this method, given the current state of the blockchain. Calls do not cost gas
         * since they don't modify state.
         * @param target Address to authorize.
         */
        async callAsync(target: string, callData: Partial<CallData> = {}, defaultBlock?: BlockParam): Promise<void> {
            assert.isString('target', target);
            assert.doesConformToSchema('callData', callData, schemas.callDataSchema, [
                schemas.addressSchema,
                schemas.numberSchema,
                schemas.jsNumber,
            ]);
            if (defaultBlock !== undefined) {
                assert.isBlockParam('defaultBlock', defaultBlock);
            }
            const self = (this as any) as IAssetProxyContract;
            const encodedData = self._strictEncodeArguments('addAuthorizedAddress(address)', [target.toLowerCase()]);
            const callDataWithDefaults = await BaseContract._applyDefaultsToTxDataAsync(
                {
                    to: self.address,
                    ...callData,
                    data: encodedData,
                },
                self._web3Wrapper.getContractDefaults(),
            );
            callDataWithDefaults.from = callDataWithDefaults.from
                ? callDataWithDefaults.from.toLowerCase()
                : callDataWithDefaults.from;
            let rawCallResult;
            try {
                rawCallResult = await self._web3Wrapper.callAsync(callDataWithDefaults, defaultBlock);
            } catch (err) {
                BaseContract._throwIfThrownErrorIsRevertError(err);
                throw err;
            }
            BaseContract._throwIfCallResultIsRevertError(rawCallResult);
            const abiEncoder = self._lookupAbiEncoder('addAuthorizedAddress(address)');
            // tslint:disable boolean-naming
            const result = abiEncoder.strictDecodeReturnValue<void>(rawCallResult);
            // tslint:enable boolean-naming
            return result;
        },
        /**
         * Returns the ABI encoded transaction data needed to send an Ethereum transaction calling this method. Before
         * sending the Ethereum tx, this encoded tx data can first be sent to a separate signing service or can be used
         * to create a 0x transaction (see protocol spec for more details).
         * @param target Address to authorize.
         * @returns The ABI encoded transaction data as a string
         */
        getABIEncodedTransactionData(target: string): string {
            assert.isString('target', target);
            const self = (this as any) as IAssetProxyContract;
            const abiEncodedTransactionData = self._strictEncodeArguments('addAuthorizedAddress(address)', [
                target.toLowerCase(),
            ]);
            return abiEncodedTransactionData;
        },
        /**
         * Decode the ABI-encoded transaction data into its input arguments
         * @param callData The ABI-encoded transaction data
         * @returns An array representing the input arguments in order. Keynames of nested structs are preserved.
         */
        getABIDecodedTransactionData(callData: string): [string] {
            const self = (this as any) as IAssetProxyContract;
            const abiEncoder = self._lookupAbiEncoder('addAuthorizedAddress(address)');
            // tslint:disable boolean-naming
            const abiDecodedCallData = abiEncoder.strictDecode<[string]>(callData);
            return abiDecodedCallData;
        },
        /**
         * Decode the ABI-encoded return data from a transaction
         * @param returnData the data returned after transaction execution
         * @returns An array representing the output results in order.  Keynames of nested structs are preserved.
         */
        getABIDecodedReturnData(returnData: string): void {
            const self = (this as any) as IAssetProxyContract;
            const abiEncoder = self._lookupAbiEncoder('addAuthorizedAddress(address)');
            // tslint:disable boolean-naming
            const abiDecodedReturnData = abiEncoder.strictDecodeReturnValue<void>(returnData);
            return abiDecodedReturnData;
        },
    };
    /**
     * Removes authorizion of an address.
     */
    public removeAuthorizedAddress = {
        /**
         * Sends an Ethereum transaction executing this method with the supplied parameters. This is a read/write
         * Ethereum operation and will cost gas.
         * @param target Address to remove authorization from.
         * @param txData Additional data for transaction
         * @returns The hash of the transaction
         */
        async sendTransactionAsync(target: string, txData?: Partial<TxData> | undefined): Promise<string> {
            const self = (this as any) as IAssetProxyContract;
            const encodedData = self._strictEncodeArguments('removeAuthorizedAddress(address)', [target]);
            const txDataWithDefaults = await BaseContract._applyDefaultsToTxDataAsync(
                {
                    to: self.address,
                    ...txData,
                    data: encodedData,
                },
                self._web3Wrapper.getContractDefaults(),
                self.removeAuthorizedAddress.estimateGasAsync.bind(self, target),
            );
            if (txDataWithDefaults.from !== undefined) {
                txDataWithDefaults.from = txDataWithDefaults.from.toLowerCase();
            }
            try {
                return await self._web3Wrapper.sendTransactionAsync(txDataWithDefaults);
            } catch (err) {
                // Try to decode ganache transaction revert Errors.
                BaseContract._throwIfThrownErrorIsRevertError(err);
                throw err;
            }
            const txHash = await self._web3Wrapper.sendTransactionAsync(txDataWithDefaults);
            return txHash;
        },
        /**
         * Sends an Ethereum transaction and waits until the transaction has been successfully mined without reverting.
         * If the transaction was mined, but reverted, an error is thrown.
         * @param target Address to remove authorization from.
         * @param txData Additional data for transaction
         * @param pollingIntervalMs Interval at which to poll for success
         * @returns A promise that resolves when the transaction is successful
         */
        awaitTransactionSuccessAsync(
            target: string,
            txData?: Partial<TxData>,
            pollingIntervalMs?: number,
            timeoutMs?: number,
        ): PromiseWithTransactionHash<TransactionReceiptWithDecodedLogs> {
            assert.isString('target', target);
            const self = (this as any) as IAssetProxyContract;
            const txHashPromise = self.removeAuthorizedAddress.sendTransactionAsync(target.toLowerCase(), txData);
            return new PromiseWithTransactionHash<TransactionReceiptWithDecodedLogs>(
                txHashPromise,
                (async (): Promise<TransactionReceiptWithDecodedLogs> => {
                    // When the transaction hash resolves, wait for it to be mined.
                    return self._web3Wrapper.awaitTransactionSuccessAsync(
                        await txHashPromise,
                        pollingIntervalMs,
                        timeoutMs,
                    );
                })(),
            );
        },
        /**
         * Estimates the gas cost of sending an Ethereum transaction calling this method with these arguments.
         * @param target Address to remove authorization from.
         * @param txData Additional data for transaction
         * @returns The hash of the transaction
         */
        async estimateGasAsync(target: string, txData?: Partial<TxData> | undefined): Promise<number> {
            const self = (this as any) as IAssetProxyContract;
            const encodedData = self._strictEncodeArguments('removeAuthorizedAddress(address)', [target]);
            const txDataWithDefaults = await BaseContract._applyDefaultsToTxDataAsync(
                {
                    to: self.address,
                    ...txData,
                    data: encodedData,
                },
                self._web3Wrapper.getContractDefaults(),
            );
            if (txDataWithDefaults.from !== undefined) {
                txDataWithDefaults.from = txDataWithDefaults.from.toLowerCase();
            }
            try {
                return await self._web3Wrapper.estimateGasAsync(txDataWithDefaults);
            } catch (err) {
                // Try to decode ganache transaction revert Errors.
                BaseContract._throwIfThrownErrorIsRevertError(err);
                throw err;
            }
            const gas = await self._web3Wrapper.estimateGasAsync(txDataWithDefaults);
            return gas;
        },
        async validateAndSendTransactionAsync(target: string, txData?: Partial<TxData> | undefined): Promise<string> {
            await (this as any).removeAuthorizedAddress.callAsync(target, txData);
            const txHash = await (this as any).removeAuthorizedAddress.sendTransactionAsync(target, txData);
            return txHash;
        },
        /**
         * Sends a read-only call to the contract method. Returns the result that would happen if one were to send an
         * Ethereum transaction to this method, given the current state of the blockchain. Calls do not cost gas
         * since they don't modify state.
         * @param target Address to remove authorization from.
         */
        async callAsync(target: string, callData: Partial<CallData> = {}, defaultBlock?: BlockParam): Promise<void> {
            assert.isString('target', target);
            assert.doesConformToSchema('callData', callData, schemas.callDataSchema, [
                schemas.addressSchema,
                schemas.numberSchema,
                schemas.jsNumber,
            ]);
            if (defaultBlock !== undefined) {
                assert.isBlockParam('defaultBlock', defaultBlock);
            }
            const self = (this as any) as IAssetProxyContract;
            const encodedData = self._strictEncodeArguments('removeAuthorizedAddress(address)', [target.toLowerCase()]);
            const callDataWithDefaults = await BaseContract._applyDefaultsToTxDataAsync(
                {
                    to: self.address,
                    ...callData,
                    data: encodedData,
                },
                self._web3Wrapper.getContractDefaults(),
            );
            callDataWithDefaults.from = callDataWithDefaults.from
                ? callDataWithDefaults.from.toLowerCase()
                : callDataWithDefaults.from;
            let rawCallResult;
            try {
                rawCallResult = await self._web3Wrapper.callAsync(callDataWithDefaults, defaultBlock);
            } catch (err) {
                BaseContract._throwIfThrownErrorIsRevertError(err);
                throw err;
            }
            BaseContract._throwIfCallResultIsRevertError(rawCallResult);
            const abiEncoder = self._lookupAbiEncoder('removeAuthorizedAddress(address)');
            // tslint:disable boolean-naming
            const result = abiEncoder.strictDecodeReturnValue<void>(rawCallResult);
            // tslint:enable boolean-naming
            return result;
        },
        /**
         * Returns the ABI encoded transaction data needed to send an Ethereum transaction calling this method. Before
         * sending the Ethereum tx, this encoded tx data can first be sent to a separate signing service or can be used
         * to create a 0x transaction (see protocol spec for more details).
         * @param target Address to remove authorization from.
         * @returns The ABI encoded transaction data as a string
         */
        getABIEncodedTransactionData(target: string): string {
            assert.isString('target', target);
            const self = (this as any) as IAssetProxyContract;
            const abiEncodedTransactionData = self._strictEncodeArguments('removeAuthorizedAddress(address)', [
                target.toLowerCase(),
            ]);
            return abiEncodedTransactionData;
        },
        /**
         * Decode the ABI-encoded transaction data into its input arguments
         * @param callData The ABI-encoded transaction data
         * @returns An array representing the input arguments in order. Keynames of nested structs are preserved.
         */
        getABIDecodedTransactionData(callData: string): [string] {
            const self = (this as any) as IAssetProxyContract;
            const abiEncoder = self._lookupAbiEncoder('removeAuthorizedAddress(address)');
            // tslint:disable boolean-naming
            const abiDecodedCallData = abiEncoder.strictDecode<[string]>(callData);
            return abiDecodedCallData;
        },
        /**
         * Decode the ABI-encoded return data from a transaction
         * @param returnData the data returned after transaction execution
         * @returns An array representing the output results in order.  Keynames of nested structs are preserved.
         */
        getABIDecodedReturnData(returnData: string): void {
            const self = (this as any) as IAssetProxyContract;
            const abiEncoder = self._lookupAbiEncoder('removeAuthorizedAddress(address)');
            // tslint:disable boolean-naming
            const abiDecodedReturnData = abiEncoder.strictDecodeReturnValue<void>(returnData);
            return abiDecodedReturnData;
        },
    };
    /**
     * Removes authorizion of an address.
     */
    public removeAuthorizedAddressAtIndex = {
        /**
         * Sends an Ethereum transaction executing this method with the supplied parameters. This is a read/write
         * Ethereum operation and will cost gas.
         * @param target Address to remove authorization from.
         * @param index Index of target in authorities array.
         * @param txData Additional data for transaction
         * @returns The hash of the transaction
         */
        async sendTransactionAsync(
            target: string,
            index: BigNumber,
            txData?: Partial<TxData> | undefined,
        ): Promise<string> {
            const self = (this as any) as IAssetProxyContract;
            const encodedData = self._strictEncodeArguments('removeAuthorizedAddressAtIndex(address,uint256)', [
                target,
                index,
            ]);
            const txDataWithDefaults = await BaseContract._applyDefaultsToTxDataAsync(
                {
                    to: self.address,
                    ...txData,
                    data: encodedData,
                },
                self._web3Wrapper.getContractDefaults(),
                self.removeAuthorizedAddressAtIndex.estimateGasAsync.bind(self, target, index),
            );
            if (txDataWithDefaults.from !== undefined) {
                txDataWithDefaults.from = txDataWithDefaults.from.toLowerCase();
            }
            try {
                return await self._web3Wrapper.sendTransactionAsync(txDataWithDefaults);
            } catch (err) {
                // Try to decode ganache transaction revert Errors.
                BaseContract._throwIfThrownErrorIsRevertError(err);
                throw err;
            }
            const txHash = await self._web3Wrapper.sendTransactionAsync(txDataWithDefaults);
            return txHash;
        },
        /**
         * Sends an Ethereum transaction and waits until the transaction has been successfully mined without reverting.
         * If the transaction was mined, but reverted, an error is thrown.
         * @param target Address to remove authorization from.
         * @param index Index of target in authorities array.
         * @param txData Additional data for transaction
         * @param pollingIntervalMs Interval at which to poll for success
         * @returns A promise that resolves when the transaction is successful
         */
        awaitTransactionSuccessAsync(
            target: string,
            index: BigNumber,
            txData?: Partial<TxData>,
            pollingIntervalMs?: number,
            timeoutMs?: number,
        ): PromiseWithTransactionHash<TransactionReceiptWithDecodedLogs> {
            assert.isString('target', target);
            assert.isBigNumber('index', index);
            const self = (this as any) as IAssetProxyContract;
            const txHashPromise = self.removeAuthorizedAddressAtIndex.sendTransactionAsync(
                target.toLowerCase(),
                index,
                txData,
            );
            return new PromiseWithTransactionHash<TransactionReceiptWithDecodedLogs>(
                txHashPromise,
                (async (): Promise<TransactionReceiptWithDecodedLogs> => {
                    // When the transaction hash resolves, wait for it to be mined.
                    return self._web3Wrapper.awaitTransactionSuccessAsync(
                        await txHashPromise,
                        pollingIntervalMs,
                        timeoutMs,
                    );
                })(),
            );
        },
        /**
         * Estimates the gas cost of sending an Ethereum transaction calling this method with these arguments.
         * @param target Address to remove authorization from.
         * @param index Index of target in authorities array.
         * @param txData Additional data for transaction
         * @returns The hash of the transaction
         */
        async estimateGasAsync(
            target: string,
            index: BigNumber,
            txData?: Partial<TxData> | undefined,
        ): Promise<number> {
            const self = (this as any) as IAssetProxyContract;
            const encodedData = self._strictEncodeArguments('removeAuthorizedAddressAtIndex(address,uint256)', [
                target,
                index,
            ]);
            const txDataWithDefaults = await BaseContract._applyDefaultsToTxDataAsync(
                {
                    to: self.address,
                    ...txData,
                    data: encodedData,
                },
                self._web3Wrapper.getContractDefaults(),
            );
            if (txDataWithDefaults.from !== undefined) {
                txDataWithDefaults.from = txDataWithDefaults.from.toLowerCase();
            }
            try {
                return await self._web3Wrapper.estimateGasAsync(txDataWithDefaults);
            } catch (err) {
                // Try to decode ganache transaction revert Errors.
                BaseContract._throwIfThrownErrorIsRevertError(err);
                throw err;
            }
            const gas = await self._web3Wrapper.estimateGasAsync(txDataWithDefaults);
            return gas;
        },
        async validateAndSendTransactionAsync(
            target: string,
            index: BigNumber,
            txData?: Partial<TxData> | undefined,
        ): Promise<string> {
            await (this as any).removeAuthorizedAddressAtIndex.callAsync(target, index, txData);
            const txHash = await (this as any).removeAuthorizedAddressAtIndex.sendTransactionAsync(
                target,
                index,
                txData,
            );
            return txHash;
        },
        /**
         * Sends a read-only call to the contract method. Returns the result that would happen if one were to send an
         * Ethereum transaction to this method, given the current state of the blockchain. Calls do not cost gas
         * since they don't modify state.
         * @param target Address to remove authorization from.
         * @param index Index of target in authorities array.
         */
        async callAsync(
            target: string,
            index: BigNumber,
            callData: Partial<CallData> = {},
            defaultBlock?: BlockParam,
        ): Promise<void> {
            assert.isString('target', target);
            assert.isBigNumber('index', index);
            assert.doesConformToSchema('callData', callData, schemas.callDataSchema, [
                schemas.addressSchema,
                schemas.numberSchema,
                schemas.jsNumber,
            ]);
            if (defaultBlock !== undefined) {
                assert.isBlockParam('defaultBlock', defaultBlock);
            }
            const self = (this as any) as IAssetProxyContract;
            const encodedData = self._strictEncodeArguments('removeAuthorizedAddressAtIndex(address,uint256)', [
                target.toLowerCase(),
                index,
            ]);
            const callDataWithDefaults = await BaseContract._applyDefaultsToTxDataAsync(
                {
                    to: self.address,
                    ...callData,
                    data: encodedData,
                },
                self._web3Wrapper.getContractDefaults(),
            );
            callDataWithDefaults.from = callDataWithDefaults.from
                ? callDataWithDefaults.from.toLowerCase()
                : callDataWithDefaults.from;
            let rawCallResult;
            try {
                rawCallResult = await self._web3Wrapper.callAsync(callDataWithDefaults, defaultBlock);
            } catch (err) {
                BaseContract._throwIfThrownErrorIsRevertError(err);
                throw err;
            }
            BaseContract._throwIfCallResultIsRevertError(rawCallResult);
            const abiEncoder = self._lookupAbiEncoder('removeAuthorizedAddressAtIndex(address,uint256)');
            // tslint:disable boolean-naming
            const result = abiEncoder.strictDecodeReturnValue<void>(rawCallResult);
            // tslint:enable boolean-naming
            return result;
        },
        /**
         * Returns the ABI encoded transaction data needed to send an Ethereum transaction calling this method. Before
         * sending the Ethereum tx, this encoded tx data can first be sent to a separate signing service or can be used
         * to create a 0x transaction (see protocol spec for more details).
         * @param target Address to remove authorization from.
         * @param index Index of target in authorities array.
         * @returns The ABI encoded transaction data as a string
         */
        getABIEncodedTransactionData(target: string, index: BigNumber): string {
            assert.isString('target', target);
            assert.isBigNumber('index', index);
            const self = (this as any) as IAssetProxyContract;
            const abiEncodedTransactionData = self._strictEncodeArguments(
                'removeAuthorizedAddressAtIndex(address,uint256)',
                [target.toLowerCase(), index],
            );
            return abiEncodedTransactionData;
        },
        /**
         * Decode the ABI-encoded transaction data into its input arguments
         * @param callData The ABI-encoded transaction data
         * @returns An array representing the input arguments in order. Keynames of nested structs are preserved.
         */
        getABIDecodedTransactionData(callData: string): [string, BigNumber] {
            const self = (this as any) as IAssetProxyContract;
            const abiEncoder = self._lookupAbiEncoder('removeAuthorizedAddressAtIndex(address,uint256)');
            // tslint:disable boolean-naming
            const abiDecodedCallData = abiEncoder.strictDecode<[string, BigNumber]>(callData);
            return abiDecodedCallData;
        },
        /**
         * Decode the ABI-encoded return data from a transaction
         * @param returnData the data returned after transaction execution
         * @returns An array representing the output results in order.  Keynames of nested structs are preserved.
         */
        getABIDecodedReturnData(returnData: string): void {
            const self = (this as any) as IAssetProxyContract;
            const abiEncoder = self._lookupAbiEncoder('removeAuthorizedAddressAtIndex(address,uint256)');
            // tslint:disable boolean-naming
            const abiDecodedReturnData = abiEncoder.strictDecodeReturnValue<void>(returnData);
            return abiDecodedReturnData;
        },
    };
    /**
     * Transfers assets. Either succeeds or throws.
     */
    public transferFrom = {
        /**
         * Sends an Ethereum transaction executing this method with the supplied parameters. This is a read/write
         * Ethereum operation and will cost gas.
         * @param assetData Byte array encoded for the respective asset proxy.
         * @param from Address to transfer asset from.
         * @param to Address to transfer asset to.
         * @param amount Amount of asset to transfer.
         * @param txData Additional data for transaction
         * @returns The hash of the transaction
         */
        async sendTransactionAsync(
            assetData: string,
            from: string,
            to: string,
            amount: BigNumber,
            txData?: Partial<TxData> | undefined,
        ): Promise<string> {
            const self = (this as any) as IAssetProxyContract;
            const encodedData = self._strictEncodeArguments('transferFrom(bytes,address,address,uint256)', [
                assetData,
                from,
                to,
                amount,
            ]);
            const txDataWithDefaults = await BaseContract._applyDefaultsToTxDataAsync(
                {
                    to: self.address,
                    ...txData,
                    data: encodedData,
                },
                self._web3Wrapper.getContractDefaults(),
                self.transferFrom.estimateGasAsync.bind(self, assetData, from, to, amount),
            );
            if (txDataWithDefaults.from !== undefined) {
                txDataWithDefaults.from = txDataWithDefaults.from.toLowerCase();
            }
            try {
                return await self._web3Wrapper.sendTransactionAsync(txDataWithDefaults);
            } catch (err) {
                // Try to decode ganache transaction revert Errors.
                BaseContract._throwIfThrownErrorIsRevertError(err);
                throw err;
            }
            const txHash = await self._web3Wrapper.sendTransactionAsync(txDataWithDefaults);
            return txHash;
        },
        /**
         * Sends an Ethereum transaction and waits until the transaction has been successfully mined without reverting.
         * If the transaction was mined, but reverted, an error is thrown.
         * @param assetData Byte array encoded for the respective asset proxy.
         * @param from Address to transfer asset from.
         * @param to Address to transfer asset to.
         * @param amount Amount of asset to transfer.
         * @param txData Additional data for transaction
         * @param pollingIntervalMs Interval at which to poll for success
         * @returns A promise that resolves when the transaction is successful
         */
        awaitTransactionSuccessAsync(
            assetData: string,
            from: string,
            to: string,
            amount: BigNumber,
            txData?: Partial<TxData>,
            pollingIntervalMs?: number,
            timeoutMs?: number,
        ): PromiseWithTransactionHash<TransactionReceiptWithDecodedLogs> {
            assert.isString('assetData', assetData);
            assert.isString('from', from);
            assert.isString('to', to);
            assert.isBigNumber('amount', amount);
            const self = (this as any) as IAssetProxyContract;
            const txHashPromise = self.transferFrom.sendTransactionAsync(
                assetData,
                from.toLowerCase(),
                to.toLowerCase(),
                amount,
                txData,
            );
            return new PromiseWithTransactionHash<TransactionReceiptWithDecodedLogs>(
                txHashPromise,
                (async (): Promise<TransactionReceiptWithDecodedLogs> => {
                    // When the transaction hash resolves, wait for it to be mined.
                    return self._web3Wrapper.awaitTransactionSuccessAsync(
                        await txHashPromise,
                        pollingIntervalMs,
                        timeoutMs,
                    );
                })(),
            );
        },
        /**
         * Estimates the gas cost of sending an Ethereum transaction calling this method with these arguments.
         * @param assetData Byte array encoded for the respective asset proxy.
         * @param from Address to transfer asset from.
         * @param to Address to transfer asset to.
         * @param amount Amount of asset to transfer.
         * @param txData Additional data for transaction
         * @returns The hash of the transaction
         */
        async estimateGasAsync(
            assetData: string,
            from: string,
            to: string,
            amount: BigNumber,
            txData?: Partial<TxData> | undefined,
        ): Promise<number> {
            const self = (this as any) as IAssetProxyContract;
            const encodedData = self._strictEncodeArguments('transferFrom(bytes,address,address,uint256)', [
                assetData,
                from,
                to,
                amount,
            ]);
            const txDataWithDefaults = await BaseContract._applyDefaultsToTxDataAsync(
                {
                    to: self.address,
                    ...txData,
                    data: encodedData,
                },
                self._web3Wrapper.getContractDefaults(),
            );
            if (txDataWithDefaults.from !== undefined) {
                txDataWithDefaults.from = txDataWithDefaults.from.toLowerCase();
            }
            try {
                return await self._web3Wrapper.estimateGasAsync(txDataWithDefaults);
            } catch (err) {
                // Try to decode ganache transaction revert Errors.
                BaseContract._throwIfThrownErrorIsRevertError(err);
                throw err;
            }
            const gas = await self._web3Wrapper.estimateGasAsync(txDataWithDefaults);
            return gas;
        },
        async validateAndSendTransactionAsync(
            assetData: string,
            from: string,
            to: string,
            amount: BigNumber,
            txData?: Partial<TxData> | undefined,
        ): Promise<string> {
            await (this as any).transferFrom.callAsync(assetData, from, to, amount, txData);
            const txHash = await (this as any).transferFrom.sendTransactionAsync(assetData, from, to, amount, txData);
            return txHash;
        },
        /**
         * Sends a read-only call to the contract method. Returns the result that would happen if one were to send an
         * Ethereum transaction to this method, given the current state of the blockchain. Calls do not cost gas
         * since they don't modify state.
         * @param assetData Byte array encoded for the respective asset proxy.
         * @param from Address to transfer asset from.
         * @param to Address to transfer asset to.
         * @param amount Amount of asset to transfer.
         */
        async callAsync(
            assetData: string,
            from: string,
            to: string,
            amount: BigNumber,
            callData: Partial<CallData> = {},
            defaultBlock?: BlockParam,
        ): Promise<void> {
            assert.isString('assetData', assetData);
            assert.isString('from', from);
            assert.isString('to', to);
            assert.isBigNumber('amount', amount);
            assert.doesConformToSchema('callData', callData, schemas.callDataSchema, [
                schemas.addressSchema,
                schemas.numberSchema,
                schemas.jsNumber,
            ]);
            if (defaultBlock !== undefined) {
                assert.isBlockParam('defaultBlock', defaultBlock);
            }
            const self = (this as any) as IAssetProxyContract;
            const encodedData = self._strictEncodeArguments('transferFrom(bytes,address,address,uint256)', [
                assetData,
                from.toLowerCase(),
                to.toLowerCase(),
                amount,
            ]);
            const callDataWithDefaults = await BaseContract._applyDefaultsToTxDataAsync(
                {
                    to: self.address,
                    ...callData,
                    data: encodedData,
                },
                self._web3Wrapper.getContractDefaults(),
            );
            callDataWithDefaults.from = callDataWithDefaults.from
                ? callDataWithDefaults.from.toLowerCase()
                : callDataWithDefaults.from;
            let rawCallResult;
            try {
                rawCallResult = await self._web3Wrapper.callAsync(callDataWithDefaults, defaultBlock);
            } catch (err) {
                BaseContract._throwIfThrownErrorIsRevertError(err);
                throw err;
            }
            BaseContract._throwIfCallResultIsRevertError(rawCallResult);
            const abiEncoder = self._lookupAbiEncoder('transferFrom(bytes,address,address,uint256)');
            // tslint:disable boolean-naming
            const result = abiEncoder.strictDecodeReturnValue<void>(rawCallResult);
            // tslint:enable boolean-naming
            return result;
        },
        /**
         * Returns the ABI encoded transaction data needed to send an Ethereum transaction calling this method. Before
         * sending the Ethereum tx, this encoded tx data can first be sent to a separate signing service or can be used
         * to create a 0x transaction (see protocol spec for more details).
         * @param assetData Byte array encoded for the respective asset proxy.
         * @param from Address to transfer asset from.
         * @param to Address to transfer asset to.
         * @param amount Amount of asset to transfer.
         * @returns The ABI encoded transaction data as a string
         */
        getABIEncodedTransactionData(assetData: string, from: string, to: string, amount: BigNumber): string {
            assert.isString('assetData', assetData);
            assert.isString('from', from);
            assert.isString('to', to);
            assert.isBigNumber('amount', amount);
            const self = (this as any) as IAssetProxyContract;
            const abiEncodedTransactionData = self._strictEncodeArguments(
                'transferFrom(bytes,address,address,uint256)',
                [assetData, from.toLowerCase(), to.toLowerCase(), amount],
            );
            return abiEncodedTransactionData;
        },
        /**
         * Decode the ABI-encoded transaction data into its input arguments
         * @param callData The ABI-encoded transaction data
         * @returns An array representing the input arguments in order. Keynames of nested structs are preserved.
         */
        getABIDecodedTransactionData(callData: string): [string, string, string, BigNumber] {
            const self = (this as any) as IAssetProxyContract;
            const abiEncoder = self._lookupAbiEncoder('transferFrom(bytes,address,address,uint256)');
            // tslint:disable boolean-naming
            const abiDecodedCallData = abiEncoder.strictDecode<[string, string, string, BigNumber]>(callData);
            return abiDecodedCallData;
        },
        /**
         * Decode the ABI-encoded return data from a transaction
         * @param returnData the data returned after transaction execution
         * @returns An array representing the output results in order.  Keynames of nested structs are preserved.
         */
        getABIDecodedReturnData(returnData: string): void {
            const self = (this as any) as IAssetProxyContract;
            const abiEncoder = self._lookupAbiEncoder('transferFrom(bytes,address,address,uint256)');
            // tslint:disable boolean-naming
            const abiDecodedReturnData = abiEncoder.strictDecodeReturnValue<void>(returnData);
            return abiDecodedReturnData;
        },
    };
    /**
     * Gets the proxy id associated with the proxy address.
     */
    public getProxyId = {
        /**
         * Sends a read-only call to the contract method. Returns the result that would happen if one were to send an
         * Ethereum transaction to this method, given the current state of the blockchain. Calls do not cost gas
         * since they don't modify state.
         * @returns Proxy id.
         */
        async callAsync(callData: Partial<CallData> = {}, defaultBlock?: BlockParam): Promise<string> {
            assert.doesConformToSchema('callData', callData, schemas.callDataSchema, [
                schemas.addressSchema,
                schemas.numberSchema,
                schemas.jsNumber,
            ]);
            if (defaultBlock !== undefined) {
                assert.isBlockParam('defaultBlock', defaultBlock);
            }
            const self = (this as any) as IAssetProxyContract;
            const encodedData = self._strictEncodeArguments('getProxyId()', []);
<<<<<<< HEAD
            const callDataWithDefaults = await BaseContract._applyDefaultsToTxDataAsync(
                {
                    to: self.address,
                    ...callData,
                    data: encodedData,
                },
                self._web3Wrapper.getContractDefaults(),
            );
            callDataWithDefaults.from = callDataWithDefaults.from
                ? callDataWithDefaults.from.toLowerCase()
                : callDataWithDefaults.from;
            let rawCallResult;
            try {
                rawCallResult = await self._web3Wrapper.callAsync(callDataWithDefaults, defaultBlock);
            } catch (err) {
                BaseContract._throwIfThrownErrorIsRevertError(err);
                throw err;
            }
            BaseContract._throwIfCallResultIsRevertError(rawCallResult);
=======
            const encodedDataBytes = Buffer.from(encodedData.substr(2), 'hex');

            const rawCallResult = await self.evmExecAsync(encodedDataBytes);
            BaseContract._throwIfRevertWithReasonCallResult(rawCallResult);
>>>>>>> ec92cea5
            const abiEncoder = self._lookupAbiEncoder('getProxyId()');
            // tslint:disable boolean-naming
            const result = abiEncoder.strictDecodeReturnValue<string>(rawCallResult);
            // tslint:enable boolean-naming
            return result;
        },
        /**
         * Returns the ABI encoded transaction data needed to send an Ethereum transaction calling this method. Before
         * sending the Ethereum tx, this encoded tx data can first be sent to a separate signing service or can be used
         * to create a 0x transaction (see protocol spec for more details).
         * @returns The ABI encoded transaction data as a string
         */
        getABIEncodedTransactionData(): string {
            const self = (this as any) as IAssetProxyContract;
            const abiEncodedTransactionData = self._strictEncodeArguments('getProxyId()', []);
            return abiEncodedTransactionData;
        },
        /**
         * Decode the ABI-encoded transaction data into its input arguments
         * @param callData The ABI-encoded transaction data
         * @returns An array representing the input arguments in order. Keynames of nested structs are preserved.
         */
        getABIDecodedTransactionData(callData: string): void {
            const self = (this as any) as IAssetProxyContract;
            const abiEncoder = self._lookupAbiEncoder('getProxyId()');
            // tslint:disable boolean-naming
            const abiDecodedCallData = abiEncoder.strictDecode<void>(callData);
            return abiDecodedCallData;
        },
        /**
         * Decode the ABI-encoded return data from a transaction
         * @param returnData the data returned after transaction execution
         * @returns An array representing the output results in order.  Keynames of nested structs are preserved.
         */
        getABIDecodedReturnData(returnData: string): string {
            const self = (this as any) as IAssetProxyContract;
            const abiEncoder = self._lookupAbiEncoder('getProxyId()');
            // tslint:disable boolean-naming
            const abiDecodedReturnData = abiEncoder.strictDecodeReturnValue<string>(returnData);
            return abiDecodedReturnData;
        },
    };
    /**
     * Gets all authorized addresses.
     */
    public getAuthorizedAddresses = {
        /**
         * Sends a read-only call to the contract method. Returns the result that would happen if one were to send an
         * Ethereum transaction to this method, given the current state of the blockchain. Calls do not cost gas
         * since they don't modify state.
         * @returns Array of authorized addresses.
         */
        async callAsync(callData: Partial<CallData> = {}, defaultBlock?: BlockParam): Promise<string[]> {
            assert.doesConformToSchema('callData', callData, schemas.callDataSchema, [
                schemas.addressSchema,
                schemas.numberSchema,
                schemas.jsNumber,
            ]);
            if (defaultBlock !== undefined) {
                assert.isBlockParam('defaultBlock', defaultBlock);
            }
            const self = (this as any) as IAssetProxyContract;
            const encodedData = self._strictEncodeArguments('getAuthorizedAddresses()', []);
            const callDataWithDefaults = await BaseContract._applyDefaultsToTxDataAsync(
                {
                    to: self.address,
                    ...callData,
                    data: encodedData,
                },
                self._web3Wrapper.getContractDefaults(),
            );
            callDataWithDefaults.from = callDataWithDefaults.from
                ? callDataWithDefaults.from.toLowerCase()
                : callDataWithDefaults.from;
            let rawCallResult;
            try {
                rawCallResult = await self._web3Wrapper.callAsync(callDataWithDefaults, defaultBlock);
            } catch (err) {
                BaseContract._throwIfThrownErrorIsRevertError(err);
                throw err;
            }
            BaseContract._throwIfCallResultIsRevertError(rawCallResult);
            const abiEncoder = self._lookupAbiEncoder('getAuthorizedAddresses()');
            // tslint:disable boolean-naming
            const result = abiEncoder.strictDecodeReturnValue<string[]>(rawCallResult);
            // tslint:enable boolean-naming
            return result;
        },
        /**
         * Returns the ABI encoded transaction data needed to send an Ethereum transaction calling this method. Before
         * sending the Ethereum tx, this encoded tx data can first be sent to a separate signing service or can be used
         * to create a 0x transaction (see protocol spec for more details).
         * @returns The ABI encoded transaction data as a string
         */
        getABIEncodedTransactionData(): string {
            const self = (this as any) as IAssetProxyContract;
            const abiEncodedTransactionData = self._strictEncodeArguments('getAuthorizedAddresses()', []);
            return abiEncodedTransactionData;
        },
        /**
         * Decode the ABI-encoded transaction data into its input arguments
         * @param callData The ABI-encoded transaction data
         * @returns An array representing the input arguments in order. Keynames of nested structs are preserved.
         */
        getABIDecodedTransactionData(callData: string): void {
            const self = (this as any) as IAssetProxyContract;
            const abiEncoder = self._lookupAbiEncoder('getAuthorizedAddresses()');
            // tslint:disable boolean-naming
            const abiDecodedCallData = abiEncoder.strictDecode<void>(callData);
            return abiDecodedCallData;
        },
        /**
         * Decode the ABI-encoded return data from a transaction
         * @param returnData the data returned after transaction execution
         * @returns An array representing the output results in order.  Keynames of nested structs are preserved.
         */
        getABIDecodedReturnData(returnData: string): string[] {
            const self = (this as any) as IAssetProxyContract;
            const abiEncoder = self._lookupAbiEncoder('getAuthorizedAddresses()');
            // tslint:disable boolean-naming
            const abiDecodedReturnData = abiEncoder.strictDecodeReturnValue<string[]>(returnData);
            return abiDecodedReturnData;
        },
    };
    public transferOwnership = {
        /**
         * Sends an Ethereum transaction executing this method with the supplied parameters. This is a read/write
         * Ethereum operation and will cost gas.
         * @param txData Additional data for transaction
         * @returns The hash of the transaction
         */
        async sendTransactionAsync(newOwner: string, txData?: Partial<TxData> | undefined): Promise<string> {
            const self = (this as any) as IAssetProxyContract;
            const encodedData = self._strictEncodeArguments('transferOwnership(address)', [newOwner]);
            const txDataWithDefaults = await BaseContract._applyDefaultsToTxDataAsync(
                {
                    to: self.address,
                    ...txData,
                    data: encodedData,
                },
                self._web3Wrapper.getContractDefaults(),
                self.transferOwnership.estimateGasAsync.bind(self, newOwner),
            );
            if (txDataWithDefaults.from !== undefined) {
                txDataWithDefaults.from = txDataWithDefaults.from.toLowerCase();
            }
            try {
                return await self._web3Wrapper.sendTransactionAsync(txDataWithDefaults);
            } catch (err) {
                // Try to decode ganache transaction revert Errors.
                BaseContract._throwIfThrownErrorIsRevertError(err);
                throw err;
            }
            const txHash = await self._web3Wrapper.sendTransactionAsync(txDataWithDefaults);
            return txHash;
        },
        /**
         * Sends an Ethereum transaction and waits until the transaction has been successfully mined without reverting.
         * If the transaction was mined, but reverted, an error is thrown.
         * @param txData Additional data for transaction
         * @param pollingIntervalMs Interval at which to poll for success
         * @returns A promise that resolves when the transaction is successful
         */
        awaitTransactionSuccessAsync(
            newOwner: string,
            txData?: Partial<TxData>,
            pollingIntervalMs?: number,
            timeoutMs?: number,
        ): PromiseWithTransactionHash<TransactionReceiptWithDecodedLogs> {
            assert.isString('newOwner', newOwner);
            const self = (this as any) as IAssetProxyContract;
            const txHashPromise = self.transferOwnership.sendTransactionAsync(newOwner.toLowerCase(), txData);
            return new PromiseWithTransactionHash<TransactionReceiptWithDecodedLogs>(
                txHashPromise,
                (async (): Promise<TransactionReceiptWithDecodedLogs> => {
                    // When the transaction hash resolves, wait for it to be mined.
                    return self._web3Wrapper.awaitTransactionSuccessAsync(
                        await txHashPromise,
                        pollingIntervalMs,
                        timeoutMs,
                    );
                })(),
            );
        },
        /**
         * Estimates the gas cost of sending an Ethereum transaction calling this method with these arguments.
         * @param txData Additional data for transaction
         * @returns The hash of the transaction
         */
        async estimateGasAsync(newOwner: string, txData?: Partial<TxData> | undefined): Promise<number> {
            const self = (this as any) as IAssetProxyContract;
            const encodedData = self._strictEncodeArguments('transferOwnership(address)', [newOwner]);
            const txDataWithDefaults = await BaseContract._applyDefaultsToTxDataAsync(
                {
                    to: self.address,
                    ...txData,
                    data: encodedData,
                },
                self._web3Wrapper.getContractDefaults(),
            );
            if (txDataWithDefaults.from !== undefined) {
                txDataWithDefaults.from = txDataWithDefaults.from.toLowerCase();
            }
            try {
                return await self._web3Wrapper.estimateGasAsync(txDataWithDefaults);
            } catch (err) {
                // Try to decode ganache transaction revert Errors.
                BaseContract._throwIfThrownErrorIsRevertError(err);
                throw err;
            }
            const gas = await self._web3Wrapper.estimateGasAsync(txDataWithDefaults);
            return gas;
        },
        async validateAndSendTransactionAsync(newOwner: string, txData?: Partial<TxData> | undefined): Promise<string> {
            await (this as any).transferOwnership.callAsync(newOwner, txData);
            const txHash = await (this as any).transferOwnership.sendTransactionAsync(newOwner, txData);
            return txHash;
        },
        /**
         * Sends a read-only call to the contract method. Returns the result that would happen if one were to send an
         * Ethereum transaction to this method, given the current state of the blockchain. Calls do not cost gas
         * since they don't modify state.
         */
        async callAsync(newOwner: string, callData: Partial<CallData> = {}, defaultBlock?: BlockParam): Promise<void> {
            assert.isString('newOwner', newOwner);
            assert.doesConformToSchema('callData', callData, schemas.callDataSchema, [
                schemas.addressSchema,
                schemas.numberSchema,
                schemas.jsNumber,
            ]);
            if (defaultBlock !== undefined) {
                assert.isBlockParam('defaultBlock', defaultBlock);
            }
            const self = (this as any) as IAssetProxyContract;
            const encodedData = self._strictEncodeArguments('transferOwnership(address)', [newOwner.toLowerCase()]);
            const callDataWithDefaults = await BaseContract._applyDefaultsToTxDataAsync(
                {
                    to: self.address,
                    ...callData,
                    data: encodedData,
                },
                self._web3Wrapper.getContractDefaults(),
            );
            callDataWithDefaults.from = callDataWithDefaults.from
                ? callDataWithDefaults.from.toLowerCase()
                : callDataWithDefaults.from;
            let rawCallResult;
            try {
                rawCallResult = await self._web3Wrapper.callAsync(callDataWithDefaults, defaultBlock);
            } catch (err) {
                BaseContract._throwIfThrownErrorIsRevertError(err);
                throw err;
            }
            BaseContract._throwIfCallResultIsRevertError(rawCallResult);
            const abiEncoder = self._lookupAbiEncoder('transferOwnership(address)');
            // tslint:disable boolean-naming
            const result = abiEncoder.strictDecodeReturnValue<void>(rawCallResult);
            // tslint:enable boolean-naming
            return result;
        },
        /**
         * Returns the ABI encoded transaction data needed to send an Ethereum transaction calling this method. Before
         * sending the Ethereum tx, this encoded tx data can first be sent to a separate signing service or can be used
         * to create a 0x transaction (see protocol spec for more details).
         * @returns The ABI encoded transaction data as a string
         */
        getABIEncodedTransactionData(newOwner: string): string {
            assert.isString('newOwner', newOwner);
            const self = (this as any) as IAssetProxyContract;
            const abiEncodedTransactionData = self._strictEncodeArguments('transferOwnership(address)', [
                newOwner.toLowerCase(),
            ]);
            return abiEncodedTransactionData;
        },
        /**
         * Decode the ABI-encoded transaction data into its input arguments
         * @param callData The ABI-encoded transaction data
         * @returns An array representing the input arguments in order. Keynames of nested structs are preserved.
         */
        getABIDecodedTransactionData(callData: string): [string] {
            const self = (this as any) as IAssetProxyContract;
            const abiEncoder = self._lookupAbiEncoder('transferOwnership(address)');
            // tslint:disable boolean-naming
            const abiDecodedCallData = abiEncoder.strictDecode<[string]>(callData);
            return abiDecodedCallData;
        },
        /**
         * Decode the ABI-encoded return data from a transaction
         * @param returnData the data returned after transaction execution
         * @returns An array representing the output results in order.  Keynames of nested structs are preserved.
         */
        getABIDecodedReturnData(returnData: string): void {
            const self = (this as any) as IAssetProxyContract;
            const abiEncoder = self._lookupAbiEncoder('transferOwnership(address)');
            // tslint:disable boolean-naming
            const abiDecodedReturnData = abiEncoder.strictDecodeReturnValue<void>(returnData);
            return abiDecodedReturnData;
        },
    };
    public static async deployFrom0xArtifactAsync(
        artifact: ContractArtifact | SimpleContractArtifact,
        supportedProvider: SupportedProvider,
        txDefaults: Partial<TxData>,
        logDecodeDependencies: { [contractName: string]: ContractArtifact | SimpleContractArtifact },
    ): Promise<IAssetProxyContract> {
        assert.doesConformToSchema('txDefaults', txDefaults, schemas.txDataSchema, [
            schemas.addressSchema,
            schemas.numberSchema,
            schemas.jsNumber,
        ]);
        if (artifact.compilerOutput === undefined) {
            throw new Error('Compiler output not found in the artifact file');
        }
        const provider = providerUtils.standardizeOrThrow(supportedProvider);
        const bytecode = artifact.compilerOutput.evm.bytecode.object;
        const abi = artifact.compilerOutput.abi;
        const logDecodeDependenciesAbiOnly: { [contractName: string]: ContractAbi } = {};
        if (Object.keys(logDecodeDependencies) !== undefined) {
            for (const key of Object.keys(logDecodeDependencies)) {
                logDecodeDependenciesAbiOnly[key] = logDecodeDependencies[key].compilerOutput.abi;
            }
        }
        return IAssetProxyContract.deployAsync(bytecode, abi, provider, txDefaults, logDecodeDependenciesAbiOnly);
    }
    public static async deployAsync(
        bytecode: string,
        abi: ContractAbi,
        supportedProvider: SupportedProvider,
        txDefaults: Partial<TxData>,
        logDecodeDependencies: { [contractName: string]: ContractAbi },
    ): Promise<IAssetProxyContract> {
        assert.isHexString('bytecode', bytecode);
        assert.doesConformToSchema('txDefaults', txDefaults, schemas.txDataSchema, [
            schemas.addressSchema,
            schemas.numberSchema,
            schemas.jsNumber,
        ]);
        const provider = providerUtils.standardizeOrThrow(supportedProvider);
        const constructorAbi = BaseContract._lookupConstructorAbi(abi);
        [] = BaseContract._formatABIDataItemList(constructorAbi.inputs, [], BaseContract._bigNumberToString);
        const iface = new ethers.utils.Interface(abi);
        const deployInfo = iface.deployFunction;
        const txData = deployInfo.encode(bytecode, []);
        const web3Wrapper = new Web3Wrapper(provider);
        const txDataWithDefaults = await BaseContract._applyDefaultsToTxDataAsync(
            { data: txData },
            txDefaults,
            web3Wrapper.estimateGasAsync.bind(web3Wrapper),
        );
        const txHash = await web3Wrapper.sendTransactionAsync(txDataWithDefaults);
        logUtils.log(`transactionHash: ${txHash}`);
        const txReceipt = await web3Wrapper.awaitTransactionSuccessAsync(txHash);
        logUtils.log(`IAssetProxy successfully deployed at ${txReceipt.contractAddress}`);
        const contractInstance = new IAssetProxyContract(
            txReceipt.contractAddress as string,
            provider,
            txDefaults,
            logDecodeDependencies,
        );
        contractInstance.constructorArgs = [];
        return contractInstance;
    }

    /**
     * @returns      The contract ABI
     */
    public static ABI(): ContractAbi {
        const abi = [
            {
                constant: false,
                inputs: [
                    {
                        name: 'target',
                        type: 'address',
                    },
                ],
                name: 'addAuthorizedAddress',
                outputs: [],
                payable: false,
                stateMutability: 'nonpayable',
                type: 'function',
            },
            {
                constant: false,
                inputs: [
                    {
                        name: 'target',
                        type: 'address',
                    },
                ],
                name: 'removeAuthorizedAddress',
                outputs: [],
                payable: false,
                stateMutability: 'nonpayable',
                type: 'function',
            },
            {
                constant: false,
                inputs: [
                    {
                        name: 'target',
                        type: 'address',
                    },
                    {
                        name: 'index',
                        type: 'uint256',
                    },
                ],
                name: 'removeAuthorizedAddressAtIndex',
                outputs: [],
                payable: false,
                stateMutability: 'nonpayable',
                type: 'function',
            },
            {
                constant: false,
                inputs: [
                    {
                        name: 'assetData',
                        type: 'bytes',
                    },
                    {
                        name: 'from',
                        type: 'address',
                    },
                    {
                        name: 'to',
                        type: 'address',
                    },
                    {
                        name: 'amount',
                        type: 'uint256',
                    },
                ],
                name: 'transferFrom',
                outputs: [],
                payable: false,
                stateMutability: 'nonpayable',
                type: 'function',
            },
            {
                constant: true,
                inputs: [],
                name: 'getProxyId',
                outputs: [
                    {
                        name: '',
                        type: 'bytes4',
                    },
                ],
                payable: false,
                stateMutability: 'pure',
                type: 'function',
            },
            {
                constant: true,
                inputs: [],
                name: 'getAuthorizedAddresses',
                outputs: [
                    {
                        name: '',
                        type: 'address[]',
                    },
                ],
                payable: false,
                stateMutability: 'view',
                type: 'function',
            },
            {
                constant: false,
                inputs: [
                    {
                        name: 'newOwner',
                        type: 'address',
                    },
                ],
                name: 'transferOwnership',
                outputs: [],
                payable: false,
                stateMutability: 'nonpayable',
                type: 'function',
            },
        ] as ContractAbi;
        return abi;
    }
    constructor(
        address: string,
        supportedProvider: SupportedProvider,
        txDefaults?: Partial<TxData>,
        logDecodeDependencies?: { [contractName: string]: ContractAbi },
    ) {
        super('IAssetProxy', IAssetProxyContract.ABI(), address, supportedProvider, txDefaults, logDecodeDependencies);
        classUtils.bindAll(this, ['_abiEncoderByFunctionSignature', 'address', '_web3Wrapper']);
    }
}

// tslint:disable:max-file-line-count
// tslint:enable:no-unbound-method no-parameter-reassignment no-consecutive-blank-lines ordered-imports align
// tslint:enable:trailing-comma whitespace no-trailing-whitespace<|MERGE_RESOLUTION|>--- conflicted
+++ resolved
@@ -40,8 +40,9 @@
          * @returns The hash of the transaction
          */
         async sendTransactionAsync(target: string, txData?: Partial<TxData> | undefined): Promise<string> {
-            const self = (this as any) as IAssetProxyContract;
-            const encodedData = self._strictEncodeArguments('addAuthorizedAddress(address)', [target]);
+            assert.isString('target', target);
+            const self = (this as any) as IAssetProxyContract;
+            const encodedData = self._strictEncodeArguments('addAuthorizedAddress(address)', [target.toLowerCase()]);
             const txDataWithDefaults = await BaseContract._applyDefaultsToTxDataAsync(
                 {
                     to: self.address,
@@ -49,18 +50,12 @@
                     data: encodedData,
                 },
                 self._web3Wrapper.getContractDefaults(),
-                self.addAuthorizedAddress.estimateGasAsync.bind(self, target),
+                self.addAuthorizedAddress.estimateGasAsync.bind(self, target.toLowerCase()),
             );
             if (txDataWithDefaults.from !== undefined) {
                 txDataWithDefaults.from = txDataWithDefaults.from.toLowerCase();
             }
-            try {
-                return await self._web3Wrapper.sendTransactionAsync(txDataWithDefaults);
-            } catch (err) {
-                // Try to decode ganache transaction revert Errors.
-                BaseContract._throwIfThrownErrorIsRevertError(err);
-                throw err;
-            }
+
             const txHash = await self._web3Wrapper.sendTransactionAsync(txDataWithDefaults);
             return txHash;
         },
@@ -100,8 +95,9 @@
          * @returns The hash of the transaction
          */
         async estimateGasAsync(target: string, txData?: Partial<TxData> | undefined): Promise<number> {
-            const self = (this as any) as IAssetProxyContract;
-            const encodedData = self._strictEncodeArguments('addAuthorizedAddress(address)', [target]);
+            assert.isString('target', target);
+            const self = (this as any) as IAssetProxyContract;
+            const encodedData = self._strictEncodeArguments('addAuthorizedAddress(address)', [target.toLowerCase()]);
             const txDataWithDefaults = await BaseContract._applyDefaultsToTxDataAsync(
                 {
                     to: self.address,
@@ -113,13 +109,7 @@
             if (txDataWithDefaults.from !== undefined) {
                 txDataWithDefaults.from = txDataWithDefaults.from.toLowerCase();
             }
-            try {
-                return await self._web3Wrapper.estimateGasAsync(txDataWithDefaults);
-            } catch (err) {
-                // Try to decode ganache transaction revert Errors.
-                BaseContract._throwIfThrownErrorIsRevertError(err);
-                throw err;
-            }
+
             const gas = await self._web3Wrapper.estimateGasAsync(txDataWithDefaults);
             return gas;
         },
@@ -223,8 +213,9 @@
          * @returns The hash of the transaction
          */
         async sendTransactionAsync(target: string, txData?: Partial<TxData> | undefined): Promise<string> {
-            const self = (this as any) as IAssetProxyContract;
-            const encodedData = self._strictEncodeArguments('removeAuthorizedAddress(address)', [target]);
+            assert.isString('target', target);
+            const self = (this as any) as IAssetProxyContract;
+            const encodedData = self._strictEncodeArguments('removeAuthorizedAddress(address)', [target.toLowerCase()]);
             const txDataWithDefaults = await BaseContract._applyDefaultsToTxDataAsync(
                 {
                     to: self.address,
@@ -232,18 +223,12 @@
                     data: encodedData,
                 },
                 self._web3Wrapper.getContractDefaults(),
-                self.removeAuthorizedAddress.estimateGasAsync.bind(self, target),
+                self.removeAuthorizedAddress.estimateGasAsync.bind(self, target.toLowerCase()),
             );
             if (txDataWithDefaults.from !== undefined) {
                 txDataWithDefaults.from = txDataWithDefaults.from.toLowerCase();
             }
-            try {
-                return await self._web3Wrapper.sendTransactionAsync(txDataWithDefaults);
-            } catch (err) {
-                // Try to decode ganache transaction revert Errors.
-                BaseContract._throwIfThrownErrorIsRevertError(err);
-                throw err;
-            }
+
             const txHash = await self._web3Wrapper.sendTransactionAsync(txDataWithDefaults);
             return txHash;
         },
@@ -283,8 +268,9 @@
          * @returns The hash of the transaction
          */
         async estimateGasAsync(target: string, txData?: Partial<TxData> | undefined): Promise<number> {
-            const self = (this as any) as IAssetProxyContract;
-            const encodedData = self._strictEncodeArguments('removeAuthorizedAddress(address)', [target]);
+            assert.isString('target', target);
+            const self = (this as any) as IAssetProxyContract;
+            const encodedData = self._strictEncodeArguments('removeAuthorizedAddress(address)', [target.toLowerCase()]);
             const txDataWithDefaults = await BaseContract._applyDefaultsToTxDataAsync(
                 {
                     to: self.address,
@@ -296,13 +282,7 @@
             if (txDataWithDefaults.from !== undefined) {
                 txDataWithDefaults.from = txDataWithDefaults.from.toLowerCase();
             }
-            try {
-                return await self._web3Wrapper.estimateGasAsync(txDataWithDefaults);
-            } catch (err) {
-                // Try to decode ganache transaction revert Errors.
-                BaseContract._throwIfThrownErrorIsRevertError(err);
-                throw err;
-            }
+
             const gas = await self._web3Wrapper.estimateGasAsync(txDataWithDefaults);
             return gas;
         },
@@ -411,9 +391,11 @@
             index: BigNumber,
             txData?: Partial<TxData> | undefined,
         ): Promise<string> {
+            assert.isString('target', target);
+            assert.isBigNumber('index', index);
             const self = (this as any) as IAssetProxyContract;
             const encodedData = self._strictEncodeArguments('removeAuthorizedAddressAtIndex(address,uint256)', [
-                target,
+                target.toLowerCase(),
                 index,
             ]);
             const txDataWithDefaults = await BaseContract._applyDefaultsToTxDataAsync(
@@ -423,18 +405,12 @@
                     data: encodedData,
                 },
                 self._web3Wrapper.getContractDefaults(),
-                self.removeAuthorizedAddressAtIndex.estimateGasAsync.bind(self, target, index),
+                self.removeAuthorizedAddressAtIndex.estimateGasAsync.bind(self, target.toLowerCase(), index),
             );
             if (txDataWithDefaults.from !== undefined) {
                 txDataWithDefaults.from = txDataWithDefaults.from.toLowerCase();
             }
-            try {
-                return await self._web3Wrapper.sendTransactionAsync(txDataWithDefaults);
-            } catch (err) {
-                // Try to decode ganache transaction revert Errors.
-                BaseContract._throwIfThrownErrorIsRevertError(err);
-                throw err;
-            }
+
             const txHash = await self._web3Wrapper.sendTransactionAsync(txDataWithDefaults);
             return txHash;
         },
@@ -486,9 +462,11 @@
             index: BigNumber,
             txData?: Partial<TxData> | undefined,
         ): Promise<number> {
+            assert.isString('target', target);
+            assert.isBigNumber('index', index);
             const self = (this as any) as IAssetProxyContract;
             const encodedData = self._strictEncodeArguments('removeAuthorizedAddressAtIndex(address,uint256)', [
-                target,
+                target.toLowerCase(),
                 index,
             ]);
             const txDataWithDefaults = await BaseContract._applyDefaultsToTxDataAsync(
@@ -502,13 +480,7 @@
             if (txDataWithDefaults.from !== undefined) {
                 txDataWithDefaults.from = txDataWithDefaults.from.toLowerCase();
             }
-            try {
-                return await self._web3Wrapper.estimateGasAsync(txDataWithDefaults);
-            } catch (err) {
-                // Try to decode ganache transaction revert Errors.
-                BaseContract._throwIfThrownErrorIsRevertError(err);
-                throw err;
-            }
+
             const gas = await self._web3Wrapper.estimateGasAsync(txDataWithDefaults);
             return gas;
         },
@@ -642,11 +614,15 @@
             amount: BigNumber,
             txData?: Partial<TxData> | undefined,
         ): Promise<string> {
+            assert.isString('assetData', assetData);
+            assert.isString('from', from);
+            assert.isString('to', to);
+            assert.isBigNumber('amount', amount);
             const self = (this as any) as IAssetProxyContract;
             const encodedData = self._strictEncodeArguments('transferFrom(bytes,address,address,uint256)', [
                 assetData,
-                from,
-                to,
+                from.toLowerCase(),
+                to.toLowerCase(),
                 amount,
             ]);
             const txDataWithDefaults = await BaseContract._applyDefaultsToTxDataAsync(
@@ -656,18 +632,12 @@
                     data: encodedData,
                 },
                 self._web3Wrapper.getContractDefaults(),
-                self.transferFrom.estimateGasAsync.bind(self, assetData, from, to, amount),
+                self.transferFrom.estimateGasAsync.bind(self, assetData, from.toLowerCase(), to.toLowerCase(), amount),
             );
             if (txDataWithDefaults.from !== undefined) {
                 txDataWithDefaults.from = txDataWithDefaults.from.toLowerCase();
             }
-            try {
-                return await self._web3Wrapper.sendTransactionAsync(txDataWithDefaults);
-            } catch (err) {
-                // Try to decode ganache transaction revert Errors.
-                BaseContract._throwIfThrownErrorIsRevertError(err);
-                throw err;
-            }
+
             const txHash = await self._web3Wrapper.sendTransactionAsync(txDataWithDefaults);
             return txHash;
         },
@@ -731,11 +701,15 @@
             amount: BigNumber,
             txData?: Partial<TxData> | undefined,
         ): Promise<number> {
+            assert.isString('assetData', assetData);
+            assert.isString('from', from);
+            assert.isString('to', to);
+            assert.isBigNumber('amount', amount);
             const self = (this as any) as IAssetProxyContract;
             const encodedData = self._strictEncodeArguments('transferFrom(bytes,address,address,uint256)', [
                 assetData,
-                from,
-                to,
+                from.toLowerCase(),
+                to.toLowerCase(),
                 amount,
             ]);
             const txDataWithDefaults = await BaseContract._applyDefaultsToTxDataAsync(
@@ -749,13 +723,7 @@
             if (txDataWithDefaults.from !== undefined) {
                 txDataWithDefaults.from = txDataWithDefaults.from.toLowerCase();
             }
-            try {
-                return await self._web3Wrapper.estimateGasAsync(txDataWithDefaults);
-            } catch (err) {
-                // Try to decode ganache transaction revert Errors.
-                BaseContract._throwIfThrownErrorIsRevertError(err);
-                throw err;
-            }
+
             const gas = await self._web3Wrapper.estimateGasAsync(txDataWithDefaults);
             return gas;
         },
@@ -899,7 +867,80 @@
             }
             const self = (this as any) as IAssetProxyContract;
             const encodedData = self._strictEncodeArguments('getProxyId()', []);
-<<<<<<< HEAD
+            const encodedDataBytes = Buffer.from(encodedData.substr(2), 'hex');
+
+            let rawCallResult;
+            try {
+                rawCallResult = await self.evmExecAsync(encodedDataBytes);
+            } catch (err) {
+                BaseContract._throwIfThrownErrorIsRevertError(err);
+                throw err;
+            }
+            BaseContract._throwIfCallResultIsRevertError(rawCallResult);
+
+            const abiEncoder = self._lookupAbiEncoder('getProxyId()');
+            // tslint:disable boolean-naming
+            const result = abiEncoder.strictDecodeReturnValue<string>(rawCallResult);
+            // tslint:enable boolean-naming
+            return result;
+        },
+        /**
+         * Returns the ABI encoded transaction data needed to send an Ethereum transaction calling this method. Before
+         * sending the Ethereum tx, this encoded tx data can first be sent to a separate signing service or can be used
+         * to create a 0x transaction (see protocol spec for more details).
+         * @returns The ABI encoded transaction data as a string
+         */
+        getABIEncodedTransactionData(): string {
+            const self = (this as any) as IAssetProxyContract;
+            const abiEncodedTransactionData = self._strictEncodeArguments('getProxyId()', []);
+            return abiEncodedTransactionData;
+        },
+        /**
+         * Decode the ABI-encoded transaction data into its input arguments
+         * @param callData The ABI-encoded transaction data
+         * @returns An array representing the input arguments in order. Keynames of nested structs are preserved.
+         */
+        getABIDecodedTransactionData(callData: string): void {
+            const self = (this as any) as IAssetProxyContract;
+            const abiEncoder = self._lookupAbiEncoder('getProxyId()');
+            // tslint:disable boolean-naming
+            const abiDecodedCallData = abiEncoder.strictDecode<void>(callData);
+            return abiDecodedCallData;
+        },
+        /**
+         * Decode the ABI-encoded return data from a transaction
+         * @param returnData the data returned after transaction execution
+         * @returns An array representing the output results in order.  Keynames of nested structs are preserved.
+         */
+        getABIDecodedReturnData(returnData: string): string {
+            const self = (this as any) as IAssetProxyContract;
+            const abiEncoder = self._lookupAbiEncoder('getProxyId()');
+            // tslint:disable boolean-naming
+            const abiDecodedReturnData = abiEncoder.strictDecodeReturnValue<string>(returnData);
+            return abiDecodedReturnData;
+        },
+    };
+    /**
+     * Gets all authorized addresses.
+     */
+    public getAuthorizedAddresses = {
+        /**
+         * Sends a read-only call to the contract method. Returns the result that would happen if one were to send an
+         * Ethereum transaction to this method, given the current state of the blockchain. Calls do not cost gas
+         * since they don't modify state.
+         * @returns Array of authorized addresses.
+         */
+        async callAsync(callData: Partial<CallData> = {}, defaultBlock?: BlockParam): Promise<string[]> {
+            assert.doesConformToSchema('callData', callData, schemas.callDataSchema, [
+                schemas.addressSchema,
+                schemas.numberSchema,
+                schemas.jsNumber,
+            ]);
+            if (defaultBlock !== undefined) {
+                assert.isBlockParam('defaultBlock', defaultBlock);
+            }
+            const self = (this as any) as IAssetProxyContract;
+            const encodedData = self._strictEncodeArguments('getAuthorizedAddresses()', []);
             const callDataWithDefaults = await BaseContract._applyDefaultsToTxDataAsync(
                 {
                     to: self.address,
@@ -919,15 +960,9 @@
                 throw err;
             }
             BaseContract._throwIfCallResultIsRevertError(rawCallResult);
-=======
-            const encodedDataBytes = Buffer.from(encodedData.substr(2), 'hex');
-
-            const rawCallResult = await self.evmExecAsync(encodedDataBytes);
-            BaseContract._throwIfRevertWithReasonCallResult(rawCallResult);
->>>>>>> ec92cea5
-            const abiEncoder = self._lookupAbiEncoder('getProxyId()');
-            // tslint:disable boolean-naming
-            const result = abiEncoder.strictDecodeReturnValue<string>(rawCallResult);
+            const abiEncoder = self._lookupAbiEncoder('getAuthorizedAddresses()');
+            // tslint:disable boolean-naming
+            const result = abiEncoder.strictDecodeReturnValue<string[]>(rawCallResult);
             // tslint:enable boolean-naming
             return result;
         },
@@ -939,7 +974,7 @@
          */
         getABIEncodedTransactionData(): string {
             const self = (this as any) as IAssetProxyContract;
-            const abiEncodedTransactionData = self._strictEncodeArguments('getProxyId()', []);
+            const abiEncodedTransactionData = self._strictEncodeArguments('getAuthorizedAddresses()', []);
             return abiEncodedTransactionData;
         },
         /**
@@ -949,7 +984,7 @@
          */
         getABIDecodedTransactionData(callData: string): void {
             const self = (this as any) as IAssetProxyContract;
-            const abiEncoder = self._lookupAbiEncoder('getProxyId()');
+            const abiEncoder = self._lookupAbiEncoder('getAuthorizedAddresses()');
             // tslint:disable boolean-naming
             const abiDecodedCallData = abiEncoder.strictDecode<void>(callData);
             return abiDecodedCallData;
@@ -959,88 +994,6 @@
          * @param returnData the data returned after transaction execution
          * @returns An array representing the output results in order.  Keynames of nested structs are preserved.
          */
-        getABIDecodedReturnData(returnData: string): string {
-            const self = (this as any) as IAssetProxyContract;
-            const abiEncoder = self._lookupAbiEncoder('getProxyId()');
-            // tslint:disable boolean-naming
-            const abiDecodedReturnData = abiEncoder.strictDecodeReturnValue<string>(returnData);
-            return abiDecodedReturnData;
-        },
-    };
-    /**
-     * Gets all authorized addresses.
-     */
-    public getAuthorizedAddresses = {
-        /**
-         * Sends a read-only call to the contract method. Returns the result that would happen if one were to send an
-         * Ethereum transaction to this method, given the current state of the blockchain. Calls do not cost gas
-         * since they don't modify state.
-         * @returns Array of authorized addresses.
-         */
-        async callAsync(callData: Partial<CallData> = {}, defaultBlock?: BlockParam): Promise<string[]> {
-            assert.doesConformToSchema('callData', callData, schemas.callDataSchema, [
-                schemas.addressSchema,
-                schemas.numberSchema,
-                schemas.jsNumber,
-            ]);
-            if (defaultBlock !== undefined) {
-                assert.isBlockParam('defaultBlock', defaultBlock);
-            }
-            const self = (this as any) as IAssetProxyContract;
-            const encodedData = self._strictEncodeArguments('getAuthorizedAddresses()', []);
-            const callDataWithDefaults = await BaseContract._applyDefaultsToTxDataAsync(
-                {
-                    to: self.address,
-                    ...callData,
-                    data: encodedData,
-                },
-                self._web3Wrapper.getContractDefaults(),
-            );
-            callDataWithDefaults.from = callDataWithDefaults.from
-                ? callDataWithDefaults.from.toLowerCase()
-                : callDataWithDefaults.from;
-            let rawCallResult;
-            try {
-                rawCallResult = await self._web3Wrapper.callAsync(callDataWithDefaults, defaultBlock);
-            } catch (err) {
-                BaseContract._throwIfThrownErrorIsRevertError(err);
-                throw err;
-            }
-            BaseContract._throwIfCallResultIsRevertError(rawCallResult);
-            const abiEncoder = self._lookupAbiEncoder('getAuthorizedAddresses()');
-            // tslint:disable boolean-naming
-            const result = abiEncoder.strictDecodeReturnValue<string[]>(rawCallResult);
-            // tslint:enable boolean-naming
-            return result;
-        },
-        /**
-         * Returns the ABI encoded transaction data needed to send an Ethereum transaction calling this method. Before
-         * sending the Ethereum tx, this encoded tx data can first be sent to a separate signing service or can be used
-         * to create a 0x transaction (see protocol spec for more details).
-         * @returns The ABI encoded transaction data as a string
-         */
-        getABIEncodedTransactionData(): string {
-            const self = (this as any) as IAssetProxyContract;
-            const abiEncodedTransactionData = self._strictEncodeArguments('getAuthorizedAddresses()', []);
-            return abiEncodedTransactionData;
-        },
-        /**
-         * Decode the ABI-encoded transaction data into its input arguments
-         * @param callData The ABI-encoded transaction data
-         * @returns An array representing the input arguments in order. Keynames of nested structs are preserved.
-         */
-        getABIDecodedTransactionData(callData: string): void {
-            const self = (this as any) as IAssetProxyContract;
-            const abiEncoder = self._lookupAbiEncoder('getAuthorizedAddresses()');
-            // tslint:disable boolean-naming
-            const abiDecodedCallData = abiEncoder.strictDecode<void>(callData);
-            return abiDecodedCallData;
-        },
-        /**
-         * Decode the ABI-encoded return data from a transaction
-         * @param returnData the data returned after transaction execution
-         * @returns An array representing the output results in order.  Keynames of nested structs are preserved.
-         */
         getABIDecodedReturnData(returnData: string): string[] {
             const self = (this as any) as IAssetProxyContract;
             const abiEncoder = self._lookupAbiEncoder('getAuthorizedAddresses()');
@@ -1057,8 +1010,9 @@
          * @returns The hash of the transaction
          */
         async sendTransactionAsync(newOwner: string, txData?: Partial<TxData> | undefined): Promise<string> {
-            const self = (this as any) as IAssetProxyContract;
-            const encodedData = self._strictEncodeArguments('transferOwnership(address)', [newOwner]);
+            assert.isString('newOwner', newOwner);
+            const self = (this as any) as IAssetProxyContract;
+            const encodedData = self._strictEncodeArguments('transferOwnership(address)', [newOwner.toLowerCase()]);
             const txDataWithDefaults = await BaseContract._applyDefaultsToTxDataAsync(
                 {
                     to: self.address,
@@ -1066,18 +1020,12 @@
                     data: encodedData,
                 },
                 self._web3Wrapper.getContractDefaults(),
-                self.transferOwnership.estimateGasAsync.bind(self, newOwner),
+                self.transferOwnership.estimateGasAsync.bind(self, newOwner.toLowerCase()),
             );
             if (txDataWithDefaults.from !== undefined) {
                 txDataWithDefaults.from = txDataWithDefaults.from.toLowerCase();
             }
-            try {
-                return await self._web3Wrapper.sendTransactionAsync(txDataWithDefaults);
-            } catch (err) {
-                // Try to decode ganache transaction revert Errors.
-                BaseContract._throwIfThrownErrorIsRevertError(err);
-                throw err;
-            }
+
             const txHash = await self._web3Wrapper.sendTransactionAsync(txDataWithDefaults);
             return txHash;
         },
@@ -1115,8 +1063,9 @@
          * @returns The hash of the transaction
          */
         async estimateGasAsync(newOwner: string, txData?: Partial<TxData> | undefined): Promise<number> {
-            const self = (this as any) as IAssetProxyContract;
-            const encodedData = self._strictEncodeArguments('transferOwnership(address)', [newOwner]);
+            assert.isString('newOwner', newOwner);
+            const self = (this as any) as IAssetProxyContract;
+            const encodedData = self._strictEncodeArguments('transferOwnership(address)', [newOwner.toLowerCase()]);
             const txDataWithDefaults = await BaseContract._applyDefaultsToTxDataAsync(
                 {
                     to: self.address,
@@ -1128,13 +1077,7 @@
             if (txDataWithDefaults.from !== undefined) {
                 txDataWithDefaults.from = txDataWithDefaults.from.toLowerCase();
             }
-            try {
-                return await self._web3Wrapper.estimateGasAsync(txDataWithDefaults);
-            } catch (err) {
-                // Try to decode ganache transaction revert Errors.
-                BaseContract._throwIfThrownErrorIsRevertError(err);
-                throw err;
-            }
+
             const gas = await self._web3Wrapper.estimateGasAsync(txDataWithDefaults);
             return gas;
         },
