// tslint:disable:no-consecutive-blank-lines ordered-imports align trailing-comma enum-naming
// tslint:disable:whitespace no-unbound-method no-trailing-whitespace
// tslint:disable:no-unused-variable
import { BaseContract, PromiseWithTransactionHash } from '@0x/base-contract';
import { schemas } from '@0x/json-schemas';
import {
    BlockParam,
    BlockParamLiteral,
    BlockRange,
    CallData,
    ContractAbi,
    ContractArtifact,
    DecodedLogArgs,
    MethodAbi,
    TransactionReceiptWithDecodedLogs,
    TxData,
    TxDataPayable,
    SupportedProvider,
} from 'ethereum-types';
import { BigNumber, classUtils, logUtils, providerUtils } from '@0x/utils';
import {
    AwaitTransactionSuccessOpts,
    EventCallback,
    IndexedFilterValues,
    SendTransactionOpts,
    SimpleContractArtifact,
} from '@0x/types';
import { Web3Wrapper } from '@0x/web3-wrapper';
import { assert } from '@0x/assert';
import * as ethers from 'ethers';
// tslint:enable:no-unused-variable

/* istanbul ignore next */
// tslint:disable:no-parameter-reassignment
// tslint:disable-next-line:class-name
export class IAssetProxyContract extends BaseContract {
<<<<<<< HEAD
    /**
     * Authorizes an address.
     */
    public addAuthorizedAddress = {
        /**
         * Sends an Ethereum transaction executing this method with the supplied parameters. This is a read/write
         * Ethereum operation and will cost gas.
         * @param target Address to authorize.
         * @param txData Additional data for transaction
         * @returns The hash of the transaction
         */
        async sendTransactionAsync(target: string, txData?: Partial<TxData> | undefined): Promise<string> {
            assert.isString('target', target);
            const self = (this as any) as IAssetProxyContract;
            const encodedData = self._strictEncodeArguments('addAuthorizedAddress(address)', [target.toLowerCase()]);
            const txDataWithDefaults = await BaseContract._applyDefaultsToTxDataAsync(
                {
                    to: self.address,
                    ...txData,
                    data: encodedData,
                },
                self._web3Wrapper.getContractDefaults(),
                self.addAuthorizedAddress.estimateGasAsync.bind(self, target.toLowerCase()),
            );
            if (txDataWithDefaults.from !== undefined) {
                txDataWithDefaults.from = txDataWithDefaults.from.toLowerCase();
            }

            const txHash = await self._web3Wrapper.sendTransactionAsync(txDataWithDefaults);
            return txHash;
        },
        /**
         * Sends an Ethereum transaction and waits until the transaction has been successfully mined without reverting.
         * If the transaction was mined, but reverted, an error is thrown.
         * @param target Address to authorize.
         * @param txData Additional data for transaction
         * @param pollingIntervalMs Interval at which to poll for success
         * @returns A promise that resolves when the transaction is successful
         */
        awaitTransactionSuccessAsync(
            target: string,
            txData?: Partial<TxData>,
            pollingIntervalMs?: number,
            timeoutMs?: number,
        ): PromiseWithTransactionHash<TransactionReceiptWithDecodedLogs> {
            assert.isString('target', target);
            const self = (this as any) as IAssetProxyContract;
            const txHashPromise = self.addAuthorizedAddress.sendTransactionAsync(target.toLowerCase(), txData);
            return new PromiseWithTransactionHash<TransactionReceiptWithDecodedLogs>(
                txHashPromise,
                (async (): Promise<TransactionReceiptWithDecodedLogs> => {
                    // When the transaction hash resolves, wait for it to be mined.
                    return self._web3Wrapper.awaitTransactionSuccessAsync(
                        await txHashPromise,
                        pollingIntervalMs,
                        timeoutMs,
                    );
                })(),
            );
        },
        /**
         * Estimates the gas cost of sending an Ethereum transaction calling this method with these arguments.
         * @param target Address to authorize.
         * @param txData Additional data for transaction
         * @returns The hash of the transaction
         */
        async estimateGasAsync(target: string, txData?: Partial<TxData> | undefined): Promise<number> {
            assert.isString('target', target);
            const self = (this as any) as IAssetProxyContract;
            const encodedData = self._strictEncodeArguments('addAuthorizedAddress(address)', [target.toLowerCase()]);
            const txDataWithDefaults = await BaseContract._applyDefaultsToTxDataAsync(
                {
                    to: self.address,
                    ...txData,
                    data: encodedData,
                },
                self._web3Wrapper.getContractDefaults(),
            );
            if (txDataWithDefaults.from !== undefined) {
                txDataWithDefaults.from = txDataWithDefaults.from.toLowerCase();
            }

            const gas = await self._web3Wrapper.estimateGasAsync(txDataWithDefaults);
            return gas;
        },
        async validateAndSendTransactionAsync(target: string, txData?: Partial<TxData> | undefined): Promise<string> {
            await (this as any).addAuthorizedAddress.callAsync(target, txData);
            const txHash = await (this as any).addAuthorizedAddress.sendTransactionAsync(target, txData);
            return txHash;
        },
        /**
         * Sends a read-only call to the contract method. Returns the result that would happen if one were to send an
         * Ethereum transaction to this method, given the current state of the blockchain. Calls do not cost gas
         * since they don't modify state.
         * @param target Address to authorize.
         */
        async callAsync(target: string, callData: Partial<CallData> = {}, defaultBlock?: BlockParam): Promise<void> {
            assert.isString('target', target);
            assert.doesConformToSchema('callData', callData, schemas.callDataSchema, [
                schemas.addressSchema,
                schemas.numberSchema,
                schemas.jsNumber,
            ]);
            if (defaultBlock !== undefined) {
                assert.isBlockParam('defaultBlock', defaultBlock);
            }
            const self = (this as any) as IAssetProxyContract;
            const encodedData = self._strictEncodeArguments('addAuthorizedAddress(address)', [target.toLowerCase()]);
            const callDataWithDefaults = await BaseContract._applyDefaultsToTxDataAsync(
                {
                    to: self.address,
                    ...callData,
                    data: encodedData,
                },
                self._web3Wrapper.getContractDefaults(),
            );
            callDataWithDefaults.from = callDataWithDefaults.from
                ? callDataWithDefaults.from.toLowerCase()
                : callDataWithDefaults.from;

            const rawCallResult = await self._web3Wrapper.callAsync(callDataWithDefaults, defaultBlock);
            BaseContract._throwIfRevertWithReasonCallResult(rawCallResult);
            const abiEncoder = self._lookupAbiEncoder('addAuthorizedAddress(address)');
            // tslint:disable boolean-naming
            const result = abiEncoder.strictDecodeReturnValue<void>(rawCallResult);
            // tslint:enable boolean-naming
            return result;
        },
        /**
         * Returns the ABI encoded transaction data needed to send an Ethereum transaction calling this method. Before
         * sending the Ethereum tx, this encoded tx data can first be sent to a separate signing service or can be used
         * to create a 0x transaction (see protocol spec for more details).
         * @param target Address to authorize.
         * @returns The ABI encoded transaction data as a string
         */
        getABIEncodedTransactionData(target: string): string {
            assert.isString('target', target);
            const self = (this as any) as IAssetProxyContract;
            const abiEncodedTransactionData = self._strictEncodeArguments('addAuthorizedAddress(address)', [
                target.toLowerCase(),
            ]);
            return abiEncodedTransactionData;
        },
        /**
         * Decode the ABI-encoded transaction data into its input arguments
         * @param callData The ABI-encoded transaction data
         * @returns An array representing the input arguments in order. Keynames of nested structs are preserved.
         */
        getABIDecodedTransactionData(callData: string): [string] {
            const self = (this as any) as IAssetProxyContract;
            const abiEncoder = self._lookupAbiEncoder('addAuthorizedAddress(address)');
            // tslint:disable boolean-naming
            const abiDecodedCallData = abiEncoder.strictDecode<[string]>(callData);
            return abiDecodedCallData;
        },
        /**
         * Decode the ABI-encoded return data from a transaction
         * @param returnData the data returned after transaction execution
         * @returns An array representing the output results in order.  Keynames of nested structs are preserved.
         */
        getABIDecodedReturnData(returnData: string): void {
            const self = (this as any) as IAssetProxyContract;
            const abiEncoder = self._lookupAbiEncoder('addAuthorizedAddress(address)');
            // tslint:disable boolean-naming
            const abiDecodedReturnData = abiEncoder.strictDecodeReturnValue<void>(returnData);
            return abiDecodedReturnData;
        },
    };
    /**
     * Removes authorizion of an address.
     */
    public removeAuthorizedAddress = {
        /**
         * Sends an Ethereum transaction executing this method with the supplied parameters. This is a read/write
         * Ethereum operation and will cost gas.
         * @param target Address to remove authorization from.
         * @param txData Additional data for transaction
         * @returns The hash of the transaction
         */
        async sendTransactionAsync(target: string, txData?: Partial<TxData> | undefined): Promise<string> {
            assert.isString('target', target);
            const self = (this as any) as IAssetProxyContract;
            const encodedData = self._strictEncodeArguments('removeAuthorizedAddress(address)', [target.toLowerCase()]);
            const txDataWithDefaults = await BaseContract._applyDefaultsToTxDataAsync(
                {
                    to: self.address,
                    ...txData,
                    data: encodedData,
                },
                self._web3Wrapper.getContractDefaults(),
                self.removeAuthorizedAddress.estimateGasAsync.bind(self, target.toLowerCase()),
            );
            if (txDataWithDefaults.from !== undefined) {
                txDataWithDefaults.from = txDataWithDefaults.from.toLowerCase();
            }

            const txHash = await self._web3Wrapper.sendTransactionAsync(txDataWithDefaults);
            return txHash;
        },
        /**
         * Sends an Ethereum transaction and waits until the transaction has been successfully mined without reverting.
         * If the transaction was mined, but reverted, an error is thrown.
         * @param target Address to remove authorization from.
         * @param txData Additional data for transaction
         * @param pollingIntervalMs Interval at which to poll for success
         * @returns A promise that resolves when the transaction is successful
         */
        awaitTransactionSuccessAsync(
            target: string,
            txData?: Partial<TxData>,
            pollingIntervalMs?: number,
            timeoutMs?: number,
        ): PromiseWithTransactionHash<TransactionReceiptWithDecodedLogs> {
            assert.isString('target', target);
            const self = (this as any) as IAssetProxyContract;
            const txHashPromise = self.removeAuthorizedAddress.sendTransactionAsync(target.toLowerCase(), txData);
            return new PromiseWithTransactionHash<TransactionReceiptWithDecodedLogs>(
                txHashPromise,
                (async (): Promise<TransactionReceiptWithDecodedLogs> => {
                    // When the transaction hash resolves, wait for it to be mined.
                    return self._web3Wrapper.awaitTransactionSuccessAsync(
                        await txHashPromise,
                        pollingIntervalMs,
                        timeoutMs,
                    );
                })(),
            );
        },
        /**
         * Estimates the gas cost of sending an Ethereum transaction calling this method with these arguments.
         * @param target Address to remove authorization from.
         * @param txData Additional data for transaction
         * @returns The hash of the transaction
         */
        async estimateGasAsync(target: string, txData?: Partial<TxData> | undefined): Promise<number> {
            assert.isString('target', target);
            const self = (this as any) as IAssetProxyContract;
            const encodedData = self._strictEncodeArguments('removeAuthorizedAddress(address)', [target.toLowerCase()]);
            const txDataWithDefaults = await BaseContract._applyDefaultsToTxDataAsync(
                {
                    to: self.address,
                    ...txData,
                    data: encodedData,
                },
                self._web3Wrapper.getContractDefaults(),
            );
            if (txDataWithDefaults.from !== undefined) {
                txDataWithDefaults.from = txDataWithDefaults.from.toLowerCase();
            }

            const gas = await self._web3Wrapper.estimateGasAsync(txDataWithDefaults);
            return gas;
        },
        async validateAndSendTransactionAsync(target: string, txData?: Partial<TxData> | undefined): Promise<string> {
            await (this as any).removeAuthorizedAddress.callAsync(target, txData);
            const txHash = await (this as any).removeAuthorizedAddress.sendTransactionAsync(target, txData);
            return txHash;
        },
        /**
         * Sends a read-only call to the contract method. Returns the result that would happen if one were to send an
         * Ethereum transaction to this method, given the current state of the blockchain. Calls do not cost gas
         * since they don't modify state.
         * @param target Address to remove authorization from.
         */
        async callAsync(target: string, callData: Partial<CallData> = {}, defaultBlock?: BlockParam): Promise<void> {
            assert.isString('target', target);
            assert.doesConformToSchema('callData', callData, schemas.callDataSchema, [
                schemas.addressSchema,
                schemas.numberSchema,
                schemas.jsNumber,
            ]);
            if (defaultBlock !== undefined) {
                assert.isBlockParam('defaultBlock', defaultBlock);
            }
            const self = (this as any) as IAssetProxyContract;
            const encodedData = self._strictEncodeArguments('removeAuthorizedAddress(address)', [target.toLowerCase()]);
            const callDataWithDefaults = await BaseContract._applyDefaultsToTxDataAsync(
                {
                    to: self.address,
                    ...callData,
                    data: encodedData,
                },
                self._web3Wrapper.getContractDefaults(),
            );
            callDataWithDefaults.from = callDataWithDefaults.from
                ? callDataWithDefaults.from.toLowerCase()
                : callDataWithDefaults.from;

            const rawCallResult = await self._web3Wrapper.callAsync(callDataWithDefaults, defaultBlock);
            BaseContract._throwIfRevertWithReasonCallResult(rawCallResult);
            const abiEncoder = self._lookupAbiEncoder('removeAuthorizedAddress(address)');
            // tslint:disable boolean-naming
            const result = abiEncoder.strictDecodeReturnValue<void>(rawCallResult);
            // tslint:enable boolean-naming
            return result;
        },
        /**
         * Returns the ABI encoded transaction data needed to send an Ethereum transaction calling this method. Before
         * sending the Ethereum tx, this encoded tx data can first be sent to a separate signing service or can be used
         * to create a 0x transaction (see protocol spec for more details).
         * @param target Address to remove authorization from.
         * @returns The ABI encoded transaction data as a string
         */
        getABIEncodedTransactionData(target: string): string {
            assert.isString('target', target);
            const self = (this as any) as IAssetProxyContract;
            const abiEncodedTransactionData = self._strictEncodeArguments('removeAuthorizedAddress(address)', [
                target.toLowerCase(),
            ]);
            return abiEncodedTransactionData;
        },
        /**
         * Decode the ABI-encoded transaction data into its input arguments
         * @param callData The ABI-encoded transaction data
         * @returns An array representing the input arguments in order. Keynames of nested structs are preserved.
         */
        getABIDecodedTransactionData(callData: string): [string] {
            const self = (this as any) as IAssetProxyContract;
            const abiEncoder = self._lookupAbiEncoder('removeAuthorizedAddress(address)');
            // tslint:disable boolean-naming
            const abiDecodedCallData = abiEncoder.strictDecode<[string]>(callData);
            return abiDecodedCallData;
        },
        /**
         * Decode the ABI-encoded return data from a transaction
         * @param returnData the data returned after transaction execution
         * @returns An array representing the output results in order.  Keynames of nested structs are preserved.
         */
        getABIDecodedReturnData(returnData: string): void {
            const self = (this as any) as IAssetProxyContract;
            const abiEncoder = self._lookupAbiEncoder('removeAuthorizedAddress(address)');
            // tslint:disable boolean-naming
            const abiDecodedReturnData = abiEncoder.strictDecodeReturnValue<void>(returnData);
            return abiDecodedReturnData;
        },
    };
    /**
     * Removes authorizion of an address.
     */
    public removeAuthorizedAddressAtIndex = {
        /**
         * Sends an Ethereum transaction executing this method with the supplied parameters. This is a read/write
         * Ethereum operation and will cost gas.
         * @param target Address to remove authorization from.
         * @param index Index of target in authorities array.
         * @param txData Additional data for transaction
         * @returns The hash of the transaction
         */
        async sendTransactionAsync(
            target: string,
            index: BigNumber,
            txData?: Partial<TxData> | undefined,
        ): Promise<string> {
            assert.isString('target', target);
            assert.isBigNumber('index', index);
            const self = (this as any) as IAssetProxyContract;
            const encodedData = self._strictEncodeArguments('removeAuthorizedAddressAtIndex(address,uint256)', [
                target.toLowerCase(),
                index,
            ]);
            const txDataWithDefaults = await BaseContract._applyDefaultsToTxDataAsync(
                {
                    to: self.address,
                    ...txData,
                    data: encodedData,
                },
                self._web3Wrapper.getContractDefaults(),
                self.removeAuthorizedAddressAtIndex.estimateGasAsync.bind(self, target.toLowerCase(), index),
            );
            if (txDataWithDefaults.from !== undefined) {
                txDataWithDefaults.from = txDataWithDefaults.from.toLowerCase();
            }

            const txHash = await self._web3Wrapper.sendTransactionAsync(txDataWithDefaults);
            return txHash;
        },
        /**
         * Sends an Ethereum transaction and waits until the transaction has been successfully mined without reverting.
         * If the transaction was mined, but reverted, an error is thrown.
         * @param target Address to remove authorization from.
         * @param index Index of target in authorities array.
         * @param txData Additional data for transaction
         * @param pollingIntervalMs Interval at which to poll for success
         * @returns A promise that resolves when the transaction is successful
         */
        awaitTransactionSuccessAsync(
            target: string,
            index: BigNumber,
            txData?: Partial<TxData>,
            pollingIntervalMs?: number,
            timeoutMs?: number,
        ): PromiseWithTransactionHash<TransactionReceiptWithDecodedLogs> {
            assert.isString('target', target);
            assert.isBigNumber('index', index);
            const self = (this as any) as IAssetProxyContract;
            const txHashPromise = self.removeAuthorizedAddressAtIndex.sendTransactionAsync(
                target.toLowerCase(),
                index,
                txData,
            );
            return new PromiseWithTransactionHash<TransactionReceiptWithDecodedLogs>(
                txHashPromise,
                (async (): Promise<TransactionReceiptWithDecodedLogs> => {
                    // When the transaction hash resolves, wait for it to be mined.
                    return self._web3Wrapper.awaitTransactionSuccessAsync(
                        await txHashPromise,
                        pollingIntervalMs,
                        timeoutMs,
                    );
                })(),
            );
        },
        /**
         * Estimates the gas cost of sending an Ethereum transaction calling this method with these arguments.
         * @param target Address to remove authorization from.
         * @param index Index of target in authorities array.
         * @param txData Additional data for transaction
         * @returns The hash of the transaction
         */
        async estimateGasAsync(
            target: string,
            index: BigNumber,
            txData?: Partial<TxData> | undefined,
        ): Promise<number> {
            assert.isString('target', target);
            assert.isBigNumber('index', index);
            const self = (this as any) as IAssetProxyContract;
            const encodedData = self._strictEncodeArguments('removeAuthorizedAddressAtIndex(address,uint256)', [
                target.toLowerCase(),
                index,
            ]);
            const txDataWithDefaults = await BaseContract._applyDefaultsToTxDataAsync(
                {
                    to: self.address,
                    ...txData,
                    data: encodedData,
                },
                self._web3Wrapper.getContractDefaults(),
            );
            if (txDataWithDefaults.from !== undefined) {
                txDataWithDefaults.from = txDataWithDefaults.from.toLowerCase();
            }

            const gas = await self._web3Wrapper.estimateGasAsync(txDataWithDefaults);
            return gas;
        },
        async validateAndSendTransactionAsync(
            target: string,
            index: BigNumber,
            txData?: Partial<TxData> | undefined,
        ): Promise<string> {
            await (this as any).removeAuthorizedAddressAtIndex.callAsync(target, index, txData);
            const txHash = await (this as any).removeAuthorizedAddressAtIndex.sendTransactionAsync(
                target,
                index,
                txData,
            );
            return txHash;
        },
        /**
         * Sends a read-only call to the contract method. Returns the result that would happen if one were to send an
         * Ethereum transaction to this method, given the current state of the blockchain. Calls do not cost gas
         * since they don't modify state.
         * @param target Address to remove authorization from.
         * @param index Index of target in authorities array.
         */
        async callAsync(
            target: string,
            index: BigNumber,
            callData: Partial<CallData> = {},
            defaultBlock?: BlockParam,
        ): Promise<void> {
            assert.isString('target', target);
            assert.isBigNumber('index', index);
            assert.doesConformToSchema('callData', callData, schemas.callDataSchema, [
                schemas.addressSchema,
                schemas.numberSchema,
                schemas.jsNumber,
            ]);
            if (defaultBlock !== undefined) {
                assert.isBlockParam('defaultBlock', defaultBlock);
            }
            const self = (this as any) as IAssetProxyContract;
            const encodedData = self._strictEncodeArguments('removeAuthorizedAddressAtIndex(address,uint256)', [
                target.toLowerCase(),
                index,
            ]);
            const callDataWithDefaults = await BaseContract._applyDefaultsToTxDataAsync(
                {
                    to: self.address,
                    ...callData,
                    data: encodedData,
                },
                self._web3Wrapper.getContractDefaults(),
            );
            callDataWithDefaults.from = callDataWithDefaults.from
                ? callDataWithDefaults.from.toLowerCase()
                : callDataWithDefaults.from;

            const rawCallResult = await self._web3Wrapper.callAsync(callDataWithDefaults, defaultBlock);
            BaseContract._throwIfRevertWithReasonCallResult(rawCallResult);
            const abiEncoder = self._lookupAbiEncoder('removeAuthorizedAddressAtIndex(address,uint256)');
            // tslint:disable boolean-naming
            const result = abiEncoder.strictDecodeReturnValue<void>(rawCallResult);
            // tslint:enable boolean-naming
            return result;
        },
        /**
         * Returns the ABI encoded transaction data needed to send an Ethereum transaction calling this method. Before
         * sending the Ethereum tx, this encoded tx data can first be sent to a separate signing service or can be used
         * to create a 0x transaction (see protocol spec for more details).
         * @param target Address to remove authorization from.
         * @param index Index of target in authorities array.
         * @returns The ABI encoded transaction data as a string
         */
        getABIEncodedTransactionData(target: string, index: BigNumber): string {
            assert.isString('target', target);
            assert.isBigNumber('index', index);
            const self = (this as any) as IAssetProxyContract;
            const abiEncodedTransactionData = self._strictEncodeArguments(
                'removeAuthorizedAddressAtIndex(address,uint256)',
                [target.toLowerCase(), index],
            );
            return abiEncodedTransactionData;
        },
        /**
         * Decode the ABI-encoded transaction data into its input arguments
         * @param callData The ABI-encoded transaction data
         * @returns An array representing the input arguments in order. Keynames of nested structs are preserved.
         */
        getABIDecodedTransactionData(callData: string): [string, BigNumber] {
            const self = (this as any) as IAssetProxyContract;
            const abiEncoder = self._lookupAbiEncoder('removeAuthorizedAddressAtIndex(address,uint256)');
            // tslint:disable boolean-naming
            const abiDecodedCallData = abiEncoder.strictDecode<[string, BigNumber]>(callData);
            return abiDecodedCallData;
        },
        /**
         * Decode the ABI-encoded return data from a transaction
         * @param returnData the data returned after transaction execution
         * @returns An array representing the output results in order.  Keynames of nested structs are preserved.
         */
        getABIDecodedReturnData(returnData: string): void {
            const self = (this as any) as IAssetProxyContract;
            const abiEncoder = self._lookupAbiEncoder('removeAuthorizedAddressAtIndex(address,uint256)');
            // tslint:disable boolean-naming
            const abiDecodedReturnData = abiEncoder.strictDecodeReturnValue<void>(returnData);
            return abiDecodedReturnData;
        },
    };
    /**
     * Transfers assets. Either succeeds or throws.
     */
    public transferFrom = {
        /**
         * Sends an Ethereum transaction executing this method with the supplied parameters. This is a read/write
         * Ethereum operation and will cost gas.
         * @param assetData Byte array encoded for the respective asset proxy.
         * @param from Address to transfer asset from.
         * @param to Address to transfer asset to.
         * @param amount Amount of asset to transfer.
         * @param txData Additional data for transaction
         * @returns The hash of the transaction
         */
        async sendTransactionAsync(
            assetData: string,
            from: string,
            to: string,
            amount: BigNumber,
            txData?: Partial<TxData> | undefined,
        ): Promise<string> {
            assert.isString('assetData', assetData);
            assert.isString('from', from);
            assert.isString('to', to);
            assert.isBigNumber('amount', amount);
            const self = (this as any) as IAssetProxyContract;
            const encodedData = self._strictEncodeArguments('transferFrom(bytes,address,address,uint256)', [
                assetData,
                from.toLowerCase(),
                to.toLowerCase(),
                amount,
            ]);
            const txDataWithDefaults = await BaseContract._applyDefaultsToTxDataAsync(
                {
                    to: self.address,
                    ...txData,
                    data: encodedData,
                },
                self._web3Wrapper.getContractDefaults(),
                self.transferFrom.estimateGasAsync.bind(self, assetData, from.toLowerCase(), to.toLowerCase(), amount),
            );
            if (txDataWithDefaults.from !== undefined) {
                txDataWithDefaults.from = txDataWithDefaults.from.toLowerCase();
            }

            const txHash = await self._web3Wrapper.sendTransactionAsync(txDataWithDefaults);
            return txHash;
        },
        /**
         * Sends an Ethereum transaction and waits until the transaction has been successfully mined without reverting.
         * If the transaction was mined, but reverted, an error is thrown.
         * @param assetData Byte array encoded for the respective asset proxy.
         * @param from Address to transfer asset from.
         * @param to Address to transfer asset to.
         * @param amount Amount of asset to transfer.
         * @param txData Additional data for transaction
         * @param pollingIntervalMs Interval at which to poll for success
         * @returns A promise that resolves when the transaction is successful
         */
        awaitTransactionSuccessAsync(
            assetData: string,
            from: string,
            to: string,
            amount: BigNumber,
            txData?: Partial<TxData>,
            pollingIntervalMs?: number,
            timeoutMs?: number,
        ): PromiseWithTransactionHash<TransactionReceiptWithDecodedLogs> {
            assert.isString('assetData', assetData);
            assert.isString('from', from);
            assert.isString('to', to);
            assert.isBigNumber('amount', amount);
            const self = (this as any) as IAssetProxyContract;
            const txHashPromise = self.transferFrom.sendTransactionAsync(
                assetData,
                from.toLowerCase(),
                to.toLowerCase(),
                amount,
                txData,
            );
            return new PromiseWithTransactionHash<TransactionReceiptWithDecodedLogs>(
                txHashPromise,
                (async (): Promise<TransactionReceiptWithDecodedLogs> => {
                    // When the transaction hash resolves, wait for it to be mined.
                    return self._web3Wrapper.awaitTransactionSuccessAsync(
                        await txHashPromise,
                        pollingIntervalMs,
                        timeoutMs,
                    );
                })(),
            );
        },
        /**
         * Estimates the gas cost of sending an Ethereum transaction calling this method with these arguments.
         * @param assetData Byte array encoded for the respective asset proxy.
         * @param from Address to transfer asset from.
         * @param to Address to transfer asset to.
         * @param amount Amount of asset to transfer.
         * @param txData Additional data for transaction
         * @returns The hash of the transaction
         */
        async estimateGasAsync(
            assetData: string,
            from: string,
            to: string,
            amount: BigNumber,
            txData?: Partial<TxData> | undefined,
        ): Promise<number> {
            assert.isString('assetData', assetData);
            assert.isString('from', from);
            assert.isString('to', to);
            assert.isBigNumber('amount', amount);
            const self = (this as any) as IAssetProxyContract;
            const encodedData = self._strictEncodeArguments('transferFrom(bytes,address,address,uint256)', [
                assetData,
                from.toLowerCase(),
                to.toLowerCase(),
                amount,
            ]);
            const txDataWithDefaults = await BaseContract._applyDefaultsToTxDataAsync(
                {
                    to: self.address,
                    ...txData,
                    data: encodedData,
                },
                self._web3Wrapper.getContractDefaults(),
            );
            if (txDataWithDefaults.from !== undefined) {
                txDataWithDefaults.from = txDataWithDefaults.from.toLowerCase();
            }

            const gas = await self._web3Wrapper.estimateGasAsync(txDataWithDefaults);
            return gas;
        },
        async validateAndSendTransactionAsync(
            assetData: string,
            from: string,
            to: string,
            amount: BigNumber,
            txData?: Partial<TxData> | undefined,
        ): Promise<string> {
            await (this as any).transferFrom.callAsync(assetData, from, to, amount, txData);
            const txHash = await (this as any).transferFrom.sendTransactionAsync(assetData, from, to, amount, txData);
            return txHash;
        },
        /**
         * Sends a read-only call to the contract method. Returns the result that would happen if one were to send an
         * Ethereum transaction to this method, given the current state of the blockchain. Calls do not cost gas
         * since they don't modify state.
         * @param assetData Byte array encoded for the respective asset proxy.
         * @param from Address to transfer asset from.
         * @param to Address to transfer asset to.
         * @param amount Amount of asset to transfer.
         */
        async callAsync(
            assetData: string,
            from: string,
            to: string,
            amount: BigNumber,
            callData: Partial<CallData> = {},
            defaultBlock?: BlockParam,
        ): Promise<void> {
            assert.isString('assetData', assetData);
            assert.isString('from', from);
            assert.isString('to', to);
            assert.isBigNumber('amount', amount);
            assert.doesConformToSchema('callData', callData, schemas.callDataSchema, [
                schemas.addressSchema,
                schemas.numberSchema,
                schemas.jsNumber,
            ]);
            if (defaultBlock !== undefined) {
                assert.isBlockParam('defaultBlock', defaultBlock);
            }
            const self = (this as any) as IAssetProxyContract;
            const encodedData = self._strictEncodeArguments('transferFrom(bytes,address,address,uint256)', [
                assetData,
                from.toLowerCase(),
                to.toLowerCase(),
                amount,
            ]);
            const callDataWithDefaults = await BaseContract._applyDefaultsToTxDataAsync(
                {
                    to: self.address,
                    ...callData,
                    data: encodedData,
                },
                self._web3Wrapper.getContractDefaults(),
            );
            callDataWithDefaults.from = callDataWithDefaults.from
                ? callDataWithDefaults.from.toLowerCase()
                : callDataWithDefaults.from;

            const rawCallResult = await self._web3Wrapper.callAsync(callDataWithDefaults, defaultBlock);
            BaseContract._throwIfRevertWithReasonCallResult(rawCallResult);
            const abiEncoder = self._lookupAbiEncoder('transferFrom(bytes,address,address,uint256)');
            // tslint:disable boolean-naming
            const result = abiEncoder.strictDecodeReturnValue<void>(rawCallResult);
            // tslint:enable boolean-naming
            return result;
        },
        /**
         * Returns the ABI encoded transaction data needed to send an Ethereum transaction calling this method. Before
         * sending the Ethereum tx, this encoded tx data can first be sent to a separate signing service or can be used
         * to create a 0x transaction (see protocol spec for more details).
         * @param assetData Byte array encoded for the respective asset proxy.
         * @param from Address to transfer asset from.
         * @param to Address to transfer asset to.
         * @param amount Amount of asset to transfer.
         * @returns The ABI encoded transaction data as a string
         */
        getABIEncodedTransactionData(assetData: string, from: string, to: string, amount: BigNumber): string {
            assert.isString('assetData', assetData);
            assert.isString('from', from);
            assert.isString('to', to);
            assert.isBigNumber('amount', amount);
            const self = (this as any) as IAssetProxyContract;
            const abiEncodedTransactionData = self._strictEncodeArguments(
                'transferFrom(bytes,address,address,uint256)',
                [assetData, from.toLowerCase(), to.toLowerCase(), amount],
            );
            return abiEncodedTransactionData;
        },
        /**
         * Decode the ABI-encoded transaction data into its input arguments
         * @param callData The ABI-encoded transaction data
         * @returns An array representing the input arguments in order. Keynames of nested structs are preserved.
         */
        getABIDecodedTransactionData(callData: string): [string, string, string, BigNumber] {
            const self = (this as any) as IAssetProxyContract;
            const abiEncoder = self._lookupAbiEncoder('transferFrom(bytes,address,address,uint256)');
            // tslint:disable boolean-naming
            const abiDecodedCallData = abiEncoder.strictDecode<[string, string, string, BigNumber]>(callData);
            return abiDecodedCallData;
        },
        /**
         * Decode the ABI-encoded return data from a transaction
         * @param returnData the data returned after transaction execution
         * @returns An array representing the output results in order.  Keynames of nested structs are preserved.
         */
        getABIDecodedReturnData(returnData: string): void {
            const self = (this as any) as IAssetProxyContract;
            const abiEncoder = self._lookupAbiEncoder('transferFrom(bytes,address,address,uint256)');
            // tslint:disable boolean-naming
            const abiDecodedReturnData = abiEncoder.strictDecodeReturnValue<void>(returnData);
            return abiDecodedReturnData;
        },
    };
    /**
     * Gets the proxy id associated with the proxy address.
     */
    public getProxyId = {
        /**
         * Sends a read-only call to the contract method. Returns the result that would happen if one were to send an
         * Ethereum transaction to this method, given the current state of the blockchain. Calls do not cost gas
         * since they don't modify state.
         * @returns Proxy id.
         */
        async callAsync(callData: Partial<CallData> = {}, defaultBlock?: BlockParam): Promise<string> {
            assert.doesConformToSchema('callData', callData, schemas.callDataSchema, [
                schemas.addressSchema,
                schemas.numberSchema,
                schemas.jsNumber,
            ]);
            if (defaultBlock !== undefined) {
                assert.isBlockParam('defaultBlock', defaultBlock);
            }
            const self = (this as any) as IAssetProxyContract;
            const encodedData = self._strictEncodeArguments('getProxyId()', []);
            const encodedDataBytes = Buffer.from(encodedData.substr(2), 'hex');

            const rawCallResult = await self.evmExecAsync(encodedDataBytes);
            BaseContract._throwIfRevertWithReasonCallResult(rawCallResult);
            const abiEncoder = self._lookupAbiEncoder('getProxyId()');
            // tslint:disable boolean-naming
            const result = abiEncoder.strictDecodeReturnValue<string>(rawCallResult);
            // tslint:enable boolean-naming
            return result;
        },
        /**
         * Returns the ABI encoded transaction data needed to send an Ethereum transaction calling this method. Before
         * sending the Ethereum tx, this encoded tx data can first be sent to a separate signing service or can be used
         * to create a 0x transaction (see protocol spec for more details).
         * @returns The ABI encoded transaction data as a string
         */
        getABIEncodedTransactionData(): string {
            const self = (this as any) as IAssetProxyContract;
            const abiEncodedTransactionData = self._strictEncodeArguments('getProxyId()', []);
            return abiEncodedTransactionData;
        },
        /**
         * Decode the ABI-encoded transaction data into its input arguments
         * @param callData The ABI-encoded transaction data
         * @returns An array representing the input arguments in order. Keynames of nested structs are preserved.
         */
        getABIDecodedTransactionData(callData: string): void {
            const self = (this as any) as IAssetProxyContract;
            const abiEncoder = self._lookupAbiEncoder('getProxyId()');
            // tslint:disable boolean-naming
            const abiDecodedCallData = abiEncoder.strictDecode<void>(callData);
            return abiDecodedCallData;
        },
        /**
         * Decode the ABI-encoded return data from a transaction
         * @param returnData the data returned after transaction execution
         * @returns An array representing the output results in order.  Keynames of nested structs are preserved.
         */
        getABIDecodedReturnData(returnData: string): string {
            const self = (this as any) as IAssetProxyContract;
            const abiEncoder = self._lookupAbiEncoder('getProxyId()');
            // tslint:disable boolean-naming
            const abiDecodedReturnData = abiEncoder.strictDecodeReturnValue<string>(returnData);
            return abiDecodedReturnData;
        },
    };
=======
>>>>>>> 8e6d92ca
    /**
     * @ignore
     */
<<<<<<< HEAD
    public getAuthorizedAddresses = {
        /**
         * Sends a read-only call to the contract method. Returns the result that would happen if one were to send an
         * Ethereum transaction to this method, given the current state of the blockchain. Calls do not cost gas
         * since they don't modify state.
         * @returns Array of authorized addresses.
         */
        async callAsync(callData: Partial<CallData> = {}, defaultBlock?: BlockParam): Promise<string[]> {
            assert.doesConformToSchema('callData', callData, schemas.callDataSchema, [
                schemas.addressSchema,
                schemas.numberSchema,
                schemas.jsNumber,
            ]);
            if (defaultBlock !== undefined) {
                assert.isBlockParam('defaultBlock', defaultBlock);
            }
            const self = (this as any) as IAssetProxyContract;
            const encodedData = self._strictEncodeArguments('getAuthorizedAddresses()', []);
            const callDataWithDefaults = await BaseContract._applyDefaultsToTxDataAsync(
                {
                    to: self.address,
                    ...callData,
                    data: encodedData,
                },
                self._web3Wrapper.getContractDefaults(),
            );
            callDataWithDefaults.from = callDataWithDefaults.from
                ? callDataWithDefaults.from.toLowerCase()
                : callDataWithDefaults.from;

            const rawCallResult = await self._web3Wrapper.callAsync(callDataWithDefaults, defaultBlock);
            BaseContract._throwIfRevertWithReasonCallResult(rawCallResult);
            const abiEncoder = self._lookupAbiEncoder('getAuthorizedAddresses()');
            // tslint:disable boolean-naming
            const result = abiEncoder.strictDecodeReturnValue<string[]>(rawCallResult);
            // tslint:enable boolean-naming
            return result;
        },
        /**
         * Returns the ABI encoded transaction data needed to send an Ethereum transaction calling this method. Before
         * sending the Ethereum tx, this encoded tx data can first be sent to a separate signing service or can be used
         * to create a 0x transaction (see protocol spec for more details).
         * @returns The ABI encoded transaction data as a string
         */
        getABIEncodedTransactionData(): string {
            const self = (this as any) as IAssetProxyContract;
            const abiEncodedTransactionData = self._strictEncodeArguments('getAuthorizedAddresses()', []);
            return abiEncodedTransactionData;
        },
        /**
         * Decode the ABI-encoded transaction data into its input arguments
         * @param callData The ABI-encoded transaction data
         * @returns An array representing the input arguments in order. Keynames of nested structs are preserved.
         */
        getABIDecodedTransactionData(callData: string): void {
            const self = (this as any) as IAssetProxyContract;
            const abiEncoder = self._lookupAbiEncoder('getAuthorizedAddresses()');
            // tslint:disable boolean-naming
            const abiDecodedCallData = abiEncoder.strictDecode<void>(callData);
            return abiDecodedCallData;
        },
        /**
         * Decode the ABI-encoded return data from a transaction
         * @param returnData the data returned after transaction execution
         * @returns An array representing the output results in order.  Keynames of nested structs are preserved.
         */
        getABIDecodedReturnData(returnData: string): string[] {
            const self = (this as any) as IAssetProxyContract;
            const abiEncoder = self._lookupAbiEncoder('getAuthorizedAddresses()');
            // tslint:disable boolean-naming
            const abiDecodedReturnData = abiEncoder.strictDecodeReturnValue<string[]>(returnData);
            return abiDecodedReturnData;
        },
    };
    public transferOwnership = {
=======
    public static deployedBytecode: string | undefined;
    /**
     * Transfers assets. Either succeeds or throws.
     */
    public transferFrom = {
>>>>>>> 8e6d92ca
        /**
         * Sends an Ethereum transaction executing this method with the supplied parameters. This is a read/write
         * Ethereum operation and will cost gas.
         * @param assetData Byte array encoded for the respective asset proxy.
         * @param from Address to transfer asset from.
         * @param to Address to transfer asset to.
         * @param amount Amount of asset to transfer.
         * @param txData Additional data for transaction
         * @returns The hash of the transaction
         */
        async sendTransactionAsync(
            assetData: string,
            from: string,
            to: string,
            amount: BigNumber,
            txData?: Partial<TxData> | undefined,
            opts: SendTransactionOpts = { shouldValidate: true },
        ): Promise<string> {
            assert.isString('assetData', assetData);
            assert.isString('from', from);
            assert.isString('to', to);
            assert.isBigNumber('amount', amount);
            const self = (this as any) as IAssetProxyContract;
            const encodedData = self._strictEncodeArguments('transferFrom(bytes,address,address,uint256)', [
                assetData,
                from.toLowerCase(),
                to.toLowerCase(),
                amount,
            ]);
            const txDataWithDefaults = await BaseContract._applyDefaultsToTxDataAsync(
                {
                    to: self.address,
                    ...txData,
                    data: encodedData,
                },
                self._web3Wrapper.getContractDefaults(),
            );
            if (txDataWithDefaults.from !== undefined) {
                txDataWithDefaults.from = txDataWithDefaults.from.toLowerCase();
            }

            if (opts.shouldValidate !== false) {
                await self.transferFrom.callAsync(assetData, from, to, amount, txDataWithDefaults);
            }

            const txHash = await self._web3Wrapper.sendTransactionAsync(txDataWithDefaults);
            return txHash;
        },
        /**
         * Sends an Ethereum transaction and waits until the transaction has been successfully mined without reverting.
         * If the transaction was mined, but reverted, an error is thrown.
         * @param assetData Byte array encoded for the respective asset proxy.
         * @param from Address to transfer asset from.
         * @param to Address to transfer asset to.
         * @param amount Amount of asset to transfer.
         * @param txData Additional data for transaction
         * @param pollingIntervalMs Interval at which to poll for success
         * @returns A promise that resolves when the transaction is successful
         */
        awaitTransactionSuccessAsync(
            assetData: string,
            from: string,
            to: string,
            amount: BigNumber,
            txData?: Partial<TxData>,
            opts: AwaitTransactionSuccessOpts = { shouldValidate: true },
        ): PromiseWithTransactionHash<TransactionReceiptWithDecodedLogs> {
            assert.isString('assetData', assetData);
            assert.isString('from', from);
            assert.isString('to', to);
            assert.isBigNumber('amount', amount);
            const self = (this as any) as IAssetProxyContract;
            const txHashPromise = self.transferFrom.sendTransactionAsync(
                assetData,
                from.toLowerCase(),
                to.toLowerCase(),
                amount,
                txData,
                opts,
            );
            return new PromiseWithTransactionHash<TransactionReceiptWithDecodedLogs>(
                txHashPromise,
                (async (): Promise<TransactionReceiptWithDecodedLogs> => {
                    // When the transaction hash resolves, wait for it to be mined.
                    return self._web3Wrapper.awaitTransactionSuccessAsync(
                        await txHashPromise,
                        opts.pollingIntervalMs,
                        opts.timeoutMs,
                    );
                })(),
            );
        },
        /**
         * Estimates the gas cost of sending an Ethereum transaction calling this method with these arguments.
         * @param assetData Byte array encoded for the respective asset proxy.
         * @param from Address to transfer asset from.
         * @param to Address to transfer asset to.
         * @param amount Amount of asset to transfer.
         * @param txData Additional data for transaction
         * @returns The hash of the transaction
         */
        async estimateGasAsync(
            assetData: string,
            from: string,
            to: string,
            amount: BigNumber,
            txData?: Partial<TxData> | undefined,
        ): Promise<number> {
            assert.isString('assetData', assetData);
            assert.isString('from', from);
            assert.isString('to', to);
            assert.isBigNumber('amount', amount);
            const self = (this as any) as IAssetProxyContract;
            const encodedData = self._strictEncodeArguments('transferFrom(bytes,address,address,uint256)', [
                assetData,
                from.toLowerCase(),
                to.toLowerCase(),
                amount,
            ]);
            const txDataWithDefaults = await BaseContract._applyDefaultsToTxDataAsync(
                {
                    to: self.address,
                    ...txData,
                    data: encodedData,
                },
                self._web3Wrapper.getContractDefaults(),
            );
            if (txDataWithDefaults.from !== undefined) {
                txDataWithDefaults.from = txDataWithDefaults.from.toLowerCase();
            }

            const gas = await self._web3Wrapper.estimateGasAsync(txDataWithDefaults);
            return gas;
        },
        async validateAndSendTransactionAsync(newOwner: string, txData?: Partial<TxData> | undefined): Promise<string> {
            await (this as any).transferOwnership.callAsync(newOwner, txData);
            const txHash = await (this as any).transferOwnership.sendTransactionAsync(newOwner, txData);
            return txHash;
        },
        /**
         * Sends a read-only call to the contract method. Returns the result that would happen if one were to send an
         * Ethereum transaction to this method, given the current state of the blockchain. Calls do not cost gas
         * since they don't modify state.
         * @param assetData Byte array encoded for the respective asset proxy.
         * @param from Address to transfer asset from.
         * @param to Address to transfer asset to.
         * @param amount Amount of asset to transfer.
         */
        async callAsync(
            assetData: string,
            from: string,
            to: string,
            amount: BigNumber,
            callData: Partial<CallData> = {},
            defaultBlock?: BlockParam,
        ): Promise<void> {
            assert.isString('assetData', assetData);
            assert.isString('from', from);
            assert.isString('to', to);
            assert.isBigNumber('amount', amount);
            assert.doesConformToSchema('callData', callData, schemas.callDataSchema, [
                schemas.addressSchema,
                schemas.numberSchema,
                schemas.jsNumber,
            ]);
            if (defaultBlock !== undefined) {
                assert.isBlockParam('defaultBlock', defaultBlock);
            }
            const self = (this as any) as IAssetProxyContract;
            const encodedData = self._strictEncodeArguments('transferFrom(bytes,address,address,uint256)', [
                assetData,
                from.toLowerCase(),
                to.toLowerCase(),
                amount,
            ]);
            const callDataWithDefaults = await BaseContract._applyDefaultsToTxDataAsync(
                {
                    to: self.address,
                    ...callData,
                    data: encodedData,
                },
                self._web3Wrapper.getContractDefaults(),
            );
            callDataWithDefaults.from = callDataWithDefaults.from
                ? callDataWithDefaults.from.toLowerCase()
                : callDataWithDefaults.from;
            let rawCallResult;
            try {
                rawCallResult = await self._web3Wrapper.callAsync(callDataWithDefaults, defaultBlock);
            } catch (err) {
                BaseContract._throwIfThrownErrorIsRevertError(err);
                throw err;
            }
            BaseContract._throwIfCallResultIsRevertError(rawCallResult);
            const abiEncoder = self._lookupAbiEncoder('transferFrom(bytes,address,address,uint256)');
            // tslint:disable boolean-naming
            const result = abiEncoder.strictDecodeReturnValue<void>(rawCallResult);
            // tslint:enable boolean-naming
            return result;
        },
        /**
         * Returns the ABI encoded transaction data needed to send an Ethereum transaction calling this method. Before
         * sending the Ethereum tx, this encoded tx data can first be sent to a separate signing service or can be used
         * to create a 0x transaction (see protocol spec for more details).
<<<<<<< HEAD
=======
         * @param assetData Byte array encoded for the respective asset proxy.
         * @param from Address to transfer asset from.
         * @param to Address to transfer asset to.
         * @param amount Amount of asset to transfer.
>>>>>>> 8e6d92ca
         * @returns The ABI encoded transaction data as a string
         */
        getABIEncodedTransactionData(assetData: string, from: string, to: string, amount: BigNumber): string {
            assert.isString('assetData', assetData);
            assert.isString('from', from);
            assert.isString('to', to);
            assert.isBigNumber('amount', amount);
            const self = (this as any) as IAssetProxyContract;
            const abiEncodedTransactionData = self._strictEncodeArguments(
                'transferFrom(bytes,address,address,uint256)',
                [assetData, from.toLowerCase(), to.toLowerCase(), amount],
            );
            return abiEncodedTransactionData;
        },
        /**
<<<<<<< HEAD
         * Decode the ABI-encoded transaction data into its input arguments
         * @param callData The ABI-encoded transaction data
         * @returns An array representing the input arguments in order. Keynames of nested structs are preserved.
         */
        getABIDecodedTransactionData(callData: string): [string] {
            const self = (this as any) as IAssetProxyContract;
            const abiEncoder = self._lookupAbiEncoder('transferOwnership(address)');
            // tslint:disable boolean-naming
            const abiDecodedCallData = abiEncoder.strictDecode<[string]>(callData);
            return abiDecodedCallData;
        },
        /**
         * Decode the ABI-encoded return data from a transaction
         * @param returnData the data returned after transaction execution
         * @returns An array representing the output results in order.  Keynames of nested structs are preserved.
         */
        getABIDecodedReturnData(returnData: string): void {
=======
         * Returns the 4 byte function selector as a hex string.
         */
        getSelector(): string {
            const self = (this as any) as IAssetProxyContract;
            const abiEncoder = self._lookupAbiEncoder('transferFrom(bytes,address,address,uint256)');
            return abiEncoder.getSelector();
        },
    };
    /**
     * Gets the proxy id associated with the proxy address.
     */
    public getProxyId = {
        /**
         * Sends a read-only call to the contract method. Returns the result that would happen if one were to send an
         * Ethereum transaction to this method, given the current state of the blockchain. Calls do not cost gas
         * since they don't modify state.
         * @returns Proxy id.
         */
        async callAsync(callData: Partial<CallData> = {}, defaultBlock?: BlockParam): Promise<string> {
            assert.doesConformToSchema('callData', callData, schemas.callDataSchema, [
                schemas.addressSchema,
                schemas.numberSchema,
                schemas.jsNumber,
            ]);
            if (defaultBlock !== undefined) {
                assert.isBlockParam('defaultBlock', defaultBlock);
            }
>>>>>>> 8e6d92ca
            const self = (this as any) as IAssetProxyContract;
            const encodedData = self._strictEncodeArguments('getProxyId()', []);
            const encodedDataBytes = Buffer.from(encodedData.substr(2), 'hex');

            let rawCallResult;
            try {
                rawCallResult = await self._evmExecAsync(encodedDataBytes);
            } catch (err) {
                BaseContract._throwIfThrownErrorIsRevertError(err);
                throw err;
            }
            BaseContract._throwIfCallResultIsRevertError(rawCallResult);

            const abiEncoder = self._lookupAbiEncoder('getProxyId()');
            // tslint:disable boolean-naming
<<<<<<< HEAD
            const abiDecodedReturnData = abiEncoder.strictDecodeReturnValue<void>(returnData);
            return abiDecodedReturnData;
=======
            const result = abiEncoder.strictDecodeReturnValue<string>(rawCallResult);
            // tslint:enable boolean-naming
            return result;
>>>>>>> 8e6d92ca
        },
    };
    public static async deployFrom0xArtifactAsync(
        artifact: ContractArtifact | SimpleContractArtifact,
        supportedProvider: SupportedProvider,
        txDefaults: Partial<TxData>,
        logDecodeDependencies: { [contractName: string]: ContractArtifact | SimpleContractArtifact },
    ): Promise<IAssetProxyContract> {
        assert.doesConformToSchema('txDefaults', txDefaults, schemas.txDataSchema, [
            schemas.addressSchema,
            schemas.numberSchema,
            schemas.jsNumber,
        ]);
        if (artifact.compilerOutput === undefined) {
            throw new Error('Compiler output not found in the artifact file');
        }
        const provider = providerUtils.standardizeOrThrow(supportedProvider);
        const bytecode = artifact.compilerOutput.evm.bytecode.object;
        const abi = artifact.compilerOutput.abi;
        const logDecodeDependenciesAbiOnly: { [contractName: string]: ContractAbi } = {};
        if (Object.keys(logDecodeDependencies) !== undefined) {
            for (const key of Object.keys(logDecodeDependencies)) {
                logDecodeDependenciesAbiOnly[key] = logDecodeDependencies[key].compilerOutput.abi;
            }
        }
        return IAssetProxyContract.deployAsync(bytecode, abi, provider, txDefaults, logDecodeDependenciesAbiOnly);
    }
    public static async deployAsync(
        bytecode: string,
        abi: ContractAbi,
        supportedProvider: SupportedProvider,
        txDefaults: Partial<TxData>,
        logDecodeDependencies: { [contractName: string]: ContractAbi },
    ): Promise<IAssetProxyContract> {
        assert.isHexString('bytecode', bytecode);
        assert.doesConformToSchema('txDefaults', txDefaults, schemas.txDataSchema, [
            schemas.addressSchema,
            schemas.numberSchema,
            schemas.jsNumber,
        ]);
        const provider = providerUtils.standardizeOrThrow(supportedProvider);
        const constructorAbi = BaseContract._lookupConstructorAbi(abi);
        [] = BaseContract._formatABIDataItemList(constructorAbi.inputs, [], BaseContract._bigNumberToString);
        const iface = new ethers.utils.Interface(abi);
        const deployInfo = iface.deployFunction;
        const txData = deployInfo.encode(bytecode, []);
        const web3Wrapper = new Web3Wrapper(provider);
        const txDataWithDefaults = await BaseContract._applyDefaultsToTxDataAsync(
            { data: txData },
            txDefaults,
            web3Wrapper.estimateGasAsync.bind(web3Wrapper),
        );
        const txHash = await web3Wrapper.sendTransactionAsync(txDataWithDefaults);
        logUtils.log(`transactionHash: ${txHash}`);
        const txReceipt = await web3Wrapper.awaitTransactionSuccessAsync(txHash);
        logUtils.log(`IAssetProxy successfully deployed at ${txReceipt.contractAddress}`);
        const contractInstance = new IAssetProxyContract(
            txReceipt.contractAddress as string,
            provider,
            txDefaults,
            logDecodeDependencies,
        );
        contractInstance.constructorArgs = [];
        return contractInstance;
    }

    /**
     * @returns      The contract ABI
     */
    public static ABI(): ContractAbi {
        const abi = [
            {
                constant: false,
                inputs: [
                    {
                        name: 'assetData',
                        type: 'bytes',
                    },
                    {
                        name: 'from',
                        type: 'address',
                    },
                    {
                        name: 'to',
                        type: 'address',
                    },
                    {
                        name: 'amount',
                        type: 'uint256',
                    },
                ],
                name: 'transferFrom',
                outputs: [],
                payable: false,
                stateMutability: 'nonpayable',
                type: 'function',
            },
            {
                constant: true,
                inputs: [],
                name: 'getProxyId',
                outputs: [
                    {
                        name: '',
                        type: 'bytes4',
                    },
                ],
                payable: false,
                stateMutability: 'pure',
                type: 'function',
            },
        ] as ContractAbi;
        return abi;
    }
    constructor(
        address: string,
        supportedProvider: SupportedProvider,
        txDefaults?: Partial<TxData>,
        logDecodeDependencies?: { [contractName: string]: ContractAbi },
        deployedBytecode: string | undefined = IAssetProxyContract.deployedBytecode,
    ) {
        super(
            'IAssetProxy',
            IAssetProxyContract.ABI(),
            address,
            supportedProvider,
            txDefaults,
            logDecodeDependencies,
            deployedBytecode,
        );
        classUtils.bindAll(this, ['_abiEncoderByFunctionSignature', 'address', '_web3Wrapper']);
    }
}

// tslint:disable:max-file-line-count
// tslint:enable:no-unbound-method no-parameter-reassignment no-consecutive-blank-lines ordered-imports align
// tslint:enable:trailing-comma whitespace no-trailing-whitespace<|MERGE_RESOLUTION|>--- conflicted
+++ resolved
@@ -34,557 +34,10 @@
 // tslint:disable:no-parameter-reassignment
 // tslint:disable-next-line:class-name
 export class IAssetProxyContract extends BaseContract {
-<<<<<<< HEAD
     /**
-     * Authorizes an address.
+     * @ignore
      */
-    public addAuthorizedAddress = {
-        /**
-         * Sends an Ethereum transaction executing this method with the supplied parameters. This is a read/write
-         * Ethereum operation and will cost gas.
-         * @param target Address to authorize.
-         * @param txData Additional data for transaction
-         * @returns The hash of the transaction
-         */
-        async sendTransactionAsync(target: string, txData?: Partial<TxData> | undefined): Promise<string> {
-            assert.isString('target', target);
-            const self = (this as any) as IAssetProxyContract;
-            const encodedData = self._strictEncodeArguments('addAuthorizedAddress(address)', [target.toLowerCase()]);
-            const txDataWithDefaults = await BaseContract._applyDefaultsToTxDataAsync(
-                {
-                    to: self.address,
-                    ...txData,
-                    data: encodedData,
-                },
-                self._web3Wrapper.getContractDefaults(),
-                self.addAuthorizedAddress.estimateGasAsync.bind(self, target.toLowerCase()),
-            );
-            if (txDataWithDefaults.from !== undefined) {
-                txDataWithDefaults.from = txDataWithDefaults.from.toLowerCase();
-            }
-
-            const txHash = await self._web3Wrapper.sendTransactionAsync(txDataWithDefaults);
-            return txHash;
-        },
-        /**
-         * Sends an Ethereum transaction and waits until the transaction has been successfully mined without reverting.
-         * If the transaction was mined, but reverted, an error is thrown.
-         * @param target Address to authorize.
-         * @param txData Additional data for transaction
-         * @param pollingIntervalMs Interval at which to poll for success
-         * @returns A promise that resolves when the transaction is successful
-         */
-        awaitTransactionSuccessAsync(
-            target: string,
-            txData?: Partial<TxData>,
-            pollingIntervalMs?: number,
-            timeoutMs?: number,
-        ): PromiseWithTransactionHash<TransactionReceiptWithDecodedLogs> {
-            assert.isString('target', target);
-            const self = (this as any) as IAssetProxyContract;
-            const txHashPromise = self.addAuthorizedAddress.sendTransactionAsync(target.toLowerCase(), txData);
-            return new PromiseWithTransactionHash<TransactionReceiptWithDecodedLogs>(
-                txHashPromise,
-                (async (): Promise<TransactionReceiptWithDecodedLogs> => {
-                    // When the transaction hash resolves, wait for it to be mined.
-                    return self._web3Wrapper.awaitTransactionSuccessAsync(
-                        await txHashPromise,
-                        pollingIntervalMs,
-                        timeoutMs,
-                    );
-                })(),
-            );
-        },
-        /**
-         * Estimates the gas cost of sending an Ethereum transaction calling this method with these arguments.
-         * @param target Address to authorize.
-         * @param txData Additional data for transaction
-         * @returns The hash of the transaction
-         */
-        async estimateGasAsync(target: string, txData?: Partial<TxData> | undefined): Promise<number> {
-            assert.isString('target', target);
-            const self = (this as any) as IAssetProxyContract;
-            const encodedData = self._strictEncodeArguments('addAuthorizedAddress(address)', [target.toLowerCase()]);
-            const txDataWithDefaults = await BaseContract._applyDefaultsToTxDataAsync(
-                {
-                    to: self.address,
-                    ...txData,
-                    data: encodedData,
-                },
-                self._web3Wrapper.getContractDefaults(),
-            );
-            if (txDataWithDefaults.from !== undefined) {
-                txDataWithDefaults.from = txDataWithDefaults.from.toLowerCase();
-            }
-
-            const gas = await self._web3Wrapper.estimateGasAsync(txDataWithDefaults);
-            return gas;
-        },
-        async validateAndSendTransactionAsync(target: string, txData?: Partial<TxData> | undefined): Promise<string> {
-            await (this as any).addAuthorizedAddress.callAsync(target, txData);
-            const txHash = await (this as any).addAuthorizedAddress.sendTransactionAsync(target, txData);
-            return txHash;
-        },
-        /**
-         * Sends a read-only call to the contract method. Returns the result that would happen if one were to send an
-         * Ethereum transaction to this method, given the current state of the blockchain. Calls do not cost gas
-         * since they don't modify state.
-         * @param target Address to authorize.
-         */
-        async callAsync(target: string, callData: Partial<CallData> = {}, defaultBlock?: BlockParam): Promise<void> {
-            assert.isString('target', target);
-            assert.doesConformToSchema('callData', callData, schemas.callDataSchema, [
-                schemas.addressSchema,
-                schemas.numberSchema,
-                schemas.jsNumber,
-            ]);
-            if (defaultBlock !== undefined) {
-                assert.isBlockParam('defaultBlock', defaultBlock);
-            }
-            const self = (this as any) as IAssetProxyContract;
-            const encodedData = self._strictEncodeArguments('addAuthorizedAddress(address)', [target.toLowerCase()]);
-            const callDataWithDefaults = await BaseContract._applyDefaultsToTxDataAsync(
-                {
-                    to: self.address,
-                    ...callData,
-                    data: encodedData,
-                },
-                self._web3Wrapper.getContractDefaults(),
-            );
-            callDataWithDefaults.from = callDataWithDefaults.from
-                ? callDataWithDefaults.from.toLowerCase()
-                : callDataWithDefaults.from;
-
-            const rawCallResult = await self._web3Wrapper.callAsync(callDataWithDefaults, defaultBlock);
-            BaseContract._throwIfRevertWithReasonCallResult(rawCallResult);
-            const abiEncoder = self._lookupAbiEncoder('addAuthorizedAddress(address)');
-            // tslint:disable boolean-naming
-            const result = abiEncoder.strictDecodeReturnValue<void>(rawCallResult);
-            // tslint:enable boolean-naming
-            return result;
-        },
-        /**
-         * Returns the ABI encoded transaction data needed to send an Ethereum transaction calling this method. Before
-         * sending the Ethereum tx, this encoded tx data can first be sent to a separate signing service or can be used
-         * to create a 0x transaction (see protocol spec for more details).
-         * @param target Address to authorize.
-         * @returns The ABI encoded transaction data as a string
-         */
-        getABIEncodedTransactionData(target: string): string {
-            assert.isString('target', target);
-            const self = (this as any) as IAssetProxyContract;
-            const abiEncodedTransactionData = self._strictEncodeArguments('addAuthorizedAddress(address)', [
-                target.toLowerCase(),
-            ]);
-            return abiEncodedTransactionData;
-        },
-        /**
-         * Decode the ABI-encoded transaction data into its input arguments
-         * @param callData The ABI-encoded transaction data
-         * @returns An array representing the input arguments in order. Keynames of nested structs are preserved.
-         */
-        getABIDecodedTransactionData(callData: string): [string] {
-            const self = (this as any) as IAssetProxyContract;
-            const abiEncoder = self._lookupAbiEncoder('addAuthorizedAddress(address)');
-            // tslint:disable boolean-naming
-            const abiDecodedCallData = abiEncoder.strictDecode<[string]>(callData);
-            return abiDecodedCallData;
-        },
-        /**
-         * Decode the ABI-encoded return data from a transaction
-         * @param returnData the data returned after transaction execution
-         * @returns An array representing the output results in order.  Keynames of nested structs are preserved.
-         */
-        getABIDecodedReturnData(returnData: string): void {
-            const self = (this as any) as IAssetProxyContract;
-            const abiEncoder = self._lookupAbiEncoder('addAuthorizedAddress(address)');
-            // tslint:disable boolean-naming
-            const abiDecodedReturnData = abiEncoder.strictDecodeReturnValue<void>(returnData);
-            return abiDecodedReturnData;
-        },
-    };
-    /**
-     * Removes authorizion of an address.
-     */
-    public removeAuthorizedAddress = {
-        /**
-         * Sends an Ethereum transaction executing this method with the supplied parameters. This is a read/write
-         * Ethereum operation and will cost gas.
-         * @param target Address to remove authorization from.
-         * @param txData Additional data for transaction
-         * @returns The hash of the transaction
-         */
-        async sendTransactionAsync(target: string, txData?: Partial<TxData> | undefined): Promise<string> {
-            assert.isString('target', target);
-            const self = (this as any) as IAssetProxyContract;
-            const encodedData = self._strictEncodeArguments('removeAuthorizedAddress(address)', [target.toLowerCase()]);
-            const txDataWithDefaults = await BaseContract._applyDefaultsToTxDataAsync(
-                {
-                    to: self.address,
-                    ...txData,
-                    data: encodedData,
-                },
-                self._web3Wrapper.getContractDefaults(),
-                self.removeAuthorizedAddress.estimateGasAsync.bind(self, target.toLowerCase()),
-            );
-            if (txDataWithDefaults.from !== undefined) {
-                txDataWithDefaults.from = txDataWithDefaults.from.toLowerCase();
-            }
-
-            const txHash = await self._web3Wrapper.sendTransactionAsync(txDataWithDefaults);
-            return txHash;
-        },
-        /**
-         * Sends an Ethereum transaction and waits until the transaction has been successfully mined without reverting.
-         * If the transaction was mined, but reverted, an error is thrown.
-         * @param target Address to remove authorization from.
-         * @param txData Additional data for transaction
-         * @param pollingIntervalMs Interval at which to poll for success
-         * @returns A promise that resolves when the transaction is successful
-         */
-        awaitTransactionSuccessAsync(
-            target: string,
-            txData?: Partial<TxData>,
-            pollingIntervalMs?: number,
-            timeoutMs?: number,
-        ): PromiseWithTransactionHash<TransactionReceiptWithDecodedLogs> {
-            assert.isString('target', target);
-            const self = (this as any) as IAssetProxyContract;
-            const txHashPromise = self.removeAuthorizedAddress.sendTransactionAsync(target.toLowerCase(), txData);
-            return new PromiseWithTransactionHash<TransactionReceiptWithDecodedLogs>(
-                txHashPromise,
-                (async (): Promise<TransactionReceiptWithDecodedLogs> => {
-                    // When the transaction hash resolves, wait for it to be mined.
-                    return self._web3Wrapper.awaitTransactionSuccessAsync(
-                        await txHashPromise,
-                        pollingIntervalMs,
-                        timeoutMs,
-                    );
-                })(),
-            );
-        },
-        /**
-         * Estimates the gas cost of sending an Ethereum transaction calling this method with these arguments.
-         * @param target Address to remove authorization from.
-         * @param txData Additional data for transaction
-         * @returns The hash of the transaction
-         */
-        async estimateGasAsync(target: string, txData?: Partial<TxData> | undefined): Promise<number> {
-            assert.isString('target', target);
-            const self = (this as any) as IAssetProxyContract;
-            const encodedData = self._strictEncodeArguments('removeAuthorizedAddress(address)', [target.toLowerCase()]);
-            const txDataWithDefaults = await BaseContract._applyDefaultsToTxDataAsync(
-                {
-                    to: self.address,
-                    ...txData,
-                    data: encodedData,
-                },
-                self._web3Wrapper.getContractDefaults(),
-            );
-            if (txDataWithDefaults.from !== undefined) {
-                txDataWithDefaults.from = txDataWithDefaults.from.toLowerCase();
-            }
-
-            const gas = await self._web3Wrapper.estimateGasAsync(txDataWithDefaults);
-            return gas;
-        },
-        async validateAndSendTransactionAsync(target: string, txData?: Partial<TxData> | undefined): Promise<string> {
-            await (this as any).removeAuthorizedAddress.callAsync(target, txData);
-            const txHash = await (this as any).removeAuthorizedAddress.sendTransactionAsync(target, txData);
-            return txHash;
-        },
-        /**
-         * Sends a read-only call to the contract method. Returns the result that would happen if one were to send an
-         * Ethereum transaction to this method, given the current state of the blockchain. Calls do not cost gas
-         * since they don't modify state.
-         * @param target Address to remove authorization from.
-         */
-        async callAsync(target: string, callData: Partial<CallData> = {}, defaultBlock?: BlockParam): Promise<void> {
-            assert.isString('target', target);
-            assert.doesConformToSchema('callData', callData, schemas.callDataSchema, [
-                schemas.addressSchema,
-                schemas.numberSchema,
-                schemas.jsNumber,
-            ]);
-            if (defaultBlock !== undefined) {
-                assert.isBlockParam('defaultBlock', defaultBlock);
-            }
-            const self = (this as any) as IAssetProxyContract;
-            const encodedData = self._strictEncodeArguments('removeAuthorizedAddress(address)', [target.toLowerCase()]);
-            const callDataWithDefaults = await BaseContract._applyDefaultsToTxDataAsync(
-                {
-                    to: self.address,
-                    ...callData,
-                    data: encodedData,
-                },
-                self._web3Wrapper.getContractDefaults(),
-            );
-            callDataWithDefaults.from = callDataWithDefaults.from
-                ? callDataWithDefaults.from.toLowerCase()
-                : callDataWithDefaults.from;
-
-            const rawCallResult = await self._web3Wrapper.callAsync(callDataWithDefaults, defaultBlock);
-            BaseContract._throwIfRevertWithReasonCallResult(rawCallResult);
-            const abiEncoder = self._lookupAbiEncoder('removeAuthorizedAddress(address)');
-            // tslint:disable boolean-naming
-            const result = abiEncoder.strictDecodeReturnValue<void>(rawCallResult);
-            // tslint:enable boolean-naming
-            return result;
-        },
-        /**
-         * Returns the ABI encoded transaction data needed to send an Ethereum transaction calling this method. Before
-         * sending the Ethereum tx, this encoded tx data can first be sent to a separate signing service or can be used
-         * to create a 0x transaction (see protocol spec for more details).
-         * @param target Address to remove authorization from.
-         * @returns The ABI encoded transaction data as a string
-         */
-        getABIEncodedTransactionData(target: string): string {
-            assert.isString('target', target);
-            const self = (this as any) as IAssetProxyContract;
-            const abiEncodedTransactionData = self._strictEncodeArguments('removeAuthorizedAddress(address)', [
-                target.toLowerCase(),
-            ]);
-            return abiEncodedTransactionData;
-        },
-        /**
-         * Decode the ABI-encoded transaction data into its input arguments
-         * @param callData The ABI-encoded transaction data
-         * @returns An array representing the input arguments in order. Keynames of nested structs are preserved.
-         */
-        getABIDecodedTransactionData(callData: string): [string] {
-            const self = (this as any) as IAssetProxyContract;
-            const abiEncoder = self._lookupAbiEncoder('removeAuthorizedAddress(address)');
-            // tslint:disable boolean-naming
-            const abiDecodedCallData = abiEncoder.strictDecode<[string]>(callData);
-            return abiDecodedCallData;
-        },
-        /**
-         * Decode the ABI-encoded return data from a transaction
-         * @param returnData the data returned after transaction execution
-         * @returns An array representing the output results in order.  Keynames of nested structs are preserved.
-         */
-        getABIDecodedReturnData(returnData: string): void {
-            const self = (this as any) as IAssetProxyContract;
-            const abiEncoder = self._lookupAbiEncoder('removeAuthorizedAddress(address)');
-            // tslint:disable boolean-naming
-            const abiDecodedReturnData = abiEncoder.strictDecodeReturnValue<void>(returnData);
-            return abiDecodedReturnData;
-        },
-    };
-    /**
-     * Removes authorizion of an address.
-     */
-    public removeAuthorizedAddressAtIndex = {
-        /**
-         * Sends an Ethereum transaction executing this method with the supplied parameters. This is a read/write
-         * Ethereum operation and will cost gas.
-         * @param target Address to remove authorization from.
-         * @param index Index of target in authorities array.
-         * @param txData Additional data for transaction
-         * @returns The hash of the transaction
-         */
-        async sendTransactionAsync(
-            target: string,
-            index: BigNumber,
-            txData?: Partial<TxData> | undefined,
-        ): Promise<string> {
-            assert.isString('target', target);
-            assert.isBigNumber('index', index);
-            const self = (this as any) as IAssetProxyContract;
-            const encodedData = self._strictEncodeArguments('removeAuthorizedAddressAtIndex(address,uint256)', [
-                target.toLowerCase(),
-                index,
-            ]);
-            const txDataWithDefaults = await BaseContract._applyDefaultsToTxDataAsync(
-                {
-                    to: self.address,
-                    ...txData,
-                    data: encodedData,
-                },
-                self._web3Wrapper.getContractDefaults(),
-                self.removeAuthorizedAddressAtIndex.estimateGasAsync.bind(self, target.toLowerCase(), index),
-            );
-            if (txDataWithDefaults.from !== undefined) {
-                txDataWithDefaults.from = txDataWithDefaults.from.toLowerCase();
-            }
-
-            const txHash = await self._web3Wrapper.sendTransactionAsync(txDataWithDefaults);
-            return txHash;
-        },
-        /**
-         * Sends an Ethereum transaction and waits until the transaction has been successfully mined without reverting.
-         * If the transaction was mined, but reverted, an error is thrown.
-         * @param target Address to remove authorization from.
-         * @param index Index of target in authorities array.
-         * @param txData Additional data for transaction
-         * @param pollingIntervalMs Interval at which to poll for success
-         * @returns A promise that resolves when the transaction is successful
-         */
-        awaitTransactionSuccessAsync(
-            target: string,
-            index: BigNumber,
-            txData?: Partial<TxData>,
-            pollingIntervalMs?: number,
-            timeoutMs?: number,
-        ): PromiseWithTransactionHash<TransactionReceiptWithDecodedLogs> {
-            assert.isString('target', target);
-            assert.isBigNumber('index', index);
-            const self = (this as any) as IAssetProxyContract;
-            const txHashPromise = self.removeAuthorizedAddressAtIndex.sendTransactionAsync(
-                target.toLowerCase(),
-                index,
-                txData,
-            );
-            return new PromiseWithTransactionHash<TransactionReceiptWithDecodedLogs>(
-                txHashPromise,
-                (async (): Promise<TransactionReceiptWithDecodedLogs> => {
-                    // When the transaction hash resolves, wait for it to be mined.
-                    return self._web3Wrapper.awaitTransactionSuccessAsync(
-                        await txHashPromise,
-                        pollingIntervalMs,
-                        timeoutMs,
-                    );
-                })(),
-            );
-        },
-        /**
-         * Estimates the gas cost of sending an Ethereum transaction calling this method with these arguments.
-         * @param target Address to remove authorization from.
-         * @param index Index of target in authorities array.
-         * @param txData Additional data for transaction
-         * @returns The hash of the transaction
-         */
-        async estimateGasAsync(
-            target: string,
-            index: BigNumber,
-            txData?: Partial<TxData> | undefined,
-        ): Promise<number> {
-            assert.isString('target', target);
-            assert.isBigNumber('index', index);
-            const self = (this as any) as IAssetProxyContract;
-            const encodedData = self._strictEncodeArguments('removeAuthorizedAddressAtIndex(address,uint256)', [
-                target.toLowerCase(),
-                index,
-            ]);
-            const txDataWithDefaults = await BaseContract._applyDefaultsToTxDataAsync(
-                {
-                    to: self.address,
-                    ...txData,
-                    data: encodedData,
-                },
-                self._web3Wrapper.getContractDefaults(),
-            );
-            if (txDataWithDefaults.from !== undefined) {
-                txDataWithDefaults.from = txDataWithDefaults.from.toLowerCase();
-            }
-
-            const gas = await self._web3Wrapper.estimateGasAsync(txDataWithDefaults);
-            return gas;
-        },
-        async validateAndSendTransactionAsync(
-            target: string,
-            index: BigNumber,
-            txData?: Partial<TxData> | undefined,
-        ): Promise<string> {
-            await (this as any).removeAuthorizedAddressAtIndex.callAsync(target, index, txData);
-            const txHash = await (this as any).removeAuthorizedAddressAtIndex.sendTransactionAsync(
-                target,
-                index,
-                txData,
-            );
-            return txHash;
-        },
-        /**
-         * Sends a read-only call to the contract method. Returns the result that would happen if one were to send an
-         * Ethereum transaction to this method, given the current state of the blockchain. Calls do not cost gas
-         * since they don't modify state.
-         * @param target Address to remove authorization from.
-         * @param index Index of target in authorities array.
-         */
-        async callAsync(
-            target: string,
-            index: BigNumber,
-            callData: Partial<CallData> = {},
-            defaultBlock?: BlockParam,
-        ): Promise<void> {
-            assert.isString('target', target);
-            assert.isBigNumber('index', index);
-            assert.doesConformToSchema('callData', callData, schemas.callDataSchema, [
-                schemas.addressSchema,
-                schemas.numberSchema,
-                schemas.jsNumber,
-            ]);
-            if (defaultBlock !== undefined) {
-                assert.isBlockParam('defaultBlock', defaultBlock);
-            }
-            const self = (this as any) as IAssetProxyContract;
-            const encodedData = self._strictEncodeArguments('removeAuthorizedAddressAtIndex(address,uint256)', [
-                target.toLowerCase(),
-                index,
-            ]);
-            const callDataWithDefaults = await BaseContract._applyDefaultsToTxDataAsync(
-                {
-                    to: self.address,
-                    ...callData,
-                    data: encodedData,
-                },
-                self._web3Wrapper.getContractDefaults(),
-            );
-            callDataWithDefaults.from = callDataWithDefaults.from
-                ? callDataWithDefaults.from.toLowerCase()
-                : callDataWithDefaults.from;
-
-            const rawCallResult = await self._web3Wrapper.callAsync(callDataWithDefaults, defaultBlock);
-            BaseContract._throwIfRevertWithReasonCallResult(rawCallResult);
-            const abiEncoder = self._lookupAbiEncoder('removeAuthorizedAddressAtIndex(address,uint256)');
-            // tslint:disable boolean-naming
-            const result = abiEncoder.strictDecodeReturnValue<void>(rawCallResult);
-            // tslint:enable boolean-naming
-            return result;
-        },
-        /**
-         * Returns the ABI encoded transaction data needed to send an Ethereum transaction calling this method. Before
-         * sending the Ethereum tx, this encoded tx data can first be sent to a separate signing service or can be used
-         * to create a 0x transaction (see protocol spec for more details).
-         * @param target Address to remove authorization from.
-         * @param index Index of target in authorities array.
-         * @returns The ABI encoded transaction data as a string
-         */
-        getABIEncodedTransactionData(target: string, index: BigNumber): string {
-            assert.isString('target', target);
-            assert.isBigNumber('index', index);
-            const self = (this as any) as IAssetProxyContract;
-            const abiEncodedTransactionData = self._strictEncodeArguments(
-                'removeAuthorizedAddressAtIndex(address,uint256)',
-                [target.toLowerCase(), index],
-            );
-            return abiEncodedTransactionData;
-        },
-        /**
-         * Decode the ABI-encoded transaction data into its input arguments
-         * @param callData The ABI-encoded transaction data
-         * @returns An array representing the input arguments in order. Keynames of nested structs are preserved.
-         */
-        getABIDecodedTransactionData(callData: string): [string, BigNumber] {
-            const self = (this as any) as IAssetProxyContract;
-            const abiEncoder = self._lookupAbiEncoder('removeAuthorizedAddressAtIndex(address,uint256)');
-            // tslint:disable boolean-naming
-            const abiDecodedCallData = abiEncoder.strictDecode<[string, BigNumber]>(callData);
-            return abiDecodedCallData;
-        },
-        /**
-         * Decode the ABI-encoded return data from a transaction
-         * @param returnData the data returned after transaction execution
-         * @returns An array representing the output results in order.  Keynames of nested structs are preserved.
-         */
-        getABIDecodedReturnData(returnData: string): void {
-            const self = (this as any) as IAssetProxyContract;
-            const abiEncoder = self._lookupAbiEncoder('removeAuthorizedAddressAtIndex(address,uint256)');
-            // tslint:disable boolean-naming
-            const abiDecodedReturnData = abiEncoder.strictDecodeReturnValue<void>(returnData);
-            return abiDecodedReturnData;
-        },
-    };
+    public static deployedBytecode: string | undefined;
     /**
      * Transfers assets. Either succeeds or throws.
      */
@@ -605,6 +58,7 @@
             to: string,
             amount: BigNumber,
             txData?: Partial<TxData> | undefined,
+            opts: SendTransactionOpts = { shouldValidate: true },
         ): Promise<string> {
             assert.isString('assetData', assetData);
             assert.isString('from', from);
@@ -624,10 +78,13 @@
                     data: encodedData,
                 },
                 self._web3Wrapper.getContractDefaults(),
-                self.transferFrom.estimateGasAsync.bind(self, assetData, from.toLowerCase(), to.toLowerCase(), amount),
             );
             if (txDataWithDefaults.from !== undefined) {
                 txDataWithDefaults.from = txDataWithDefaults.from.toLowerCase();
+            }
+
+            if (opts.shouldValidate !== false) {
+                await self.transferFrom.callAsync(assetData, from, to, amount, txDataWithDefaults);
             }
 
             const txHash = await self._web3Wrapper.sendTransactionAsync(txDataWithDefaults);
@@ -650,8 +107,7 @@
             to: string,
             amount: BigNumber,
             txData?: Partial<TxData>,
-            pollingIntervalMs?: number,
-            timeoutMs?: number,
+            opts: AwaitTransactionSuccessOpts = { shouldValidate: true },
         ): PromiseWithTransactionHash<TransactionReceiptWithDecodedLogs> {
             assert.isString('assetData', assetData);
             assert.isString('from', from);
@@ -664,6 +120,7 @@
                 to.toLowerCase(),
                 amount,
                 txData,
+                opts,
             );
             return new PromiseWithTransactionHash<TransactionReceiptWithDecodedLogs>(
                 txHashPromise,
@@ -671,8 +128,8 @@
                     // When the transaction hash resolves, wait for it to be mined.
                     return self._web3Wrapper.awaitTransactionSuccessAsync(
                         await txHashPromise,
-                        pollingIntervalMs,
-                        timeoutMs,
+                        opts.pollingIntervalMs,
+                        opts.timeoutMs,
                     );
                 })(),
             );
@@ -718,17 +175,6 @@
 
             const gas = await self._web3Wrapper.estimateGasAsync(txDataWithDefaults);
             return gas;
-        },
-        async validateAndSendTransactionAsync(
-            assetData: string,
-            from: string,
-            to: string,
-            amount: BigNumber,
-            txData?: Partial<TxData> | undefined,
-        ): Promise<string> {
-            await (this as any).transferFrom.callAsync(assetData, from, to, amount, txData);
-            const txHash = await (this as any).transferFrom.sendTransactionAsync(assetData, from, to, amount, txData);
-            return txHash;
         },
         /**
          * Sends a read-only call to the contract method. Returns the result that would happen if one were to send an
@@ -777,9 +223,14 @@
             callDataWithDefaults.from = callDataWithDefaults.from
                 ? callDataWithDefaults.from.toLowerCase()
                 : callDataWithDefaults.from;
-
-            const rawCallResult = await self._web3Wrapper.callAsync(callDataWithDefaults, defaultBlock);
-            BaseContract._throwIfRevertWithReasonCallResult(rawCallResult);
+            let rawCallResult;
+            try {
+                rawCallResult = await self._web3Wrapper.callAsync(callDataWithDefaults, defaultBlock);
+            } catch (err) {
+                BaseContract._throwIfThrownErrorIsRevertError(err);
+                throw err;
+            }
+            BaseContract._throwIfCallResultIsRevertError(rawCallResult);
             const abiEncoder = self._lookupAbiEncoder('transferFrom(bytes,address,address,uint256)');
             // tslint:disable boolean-naming
             const result = abiEncoder.strictDecodeReturnValue<void>(rawCallResult);
@@ -809,28 +260,12 @@
             return abiEncodedTransactionData;
         },
         /**
-         * Decode the ABI-encoded transaction data into its input arguments
-         * @param callData The ABI-encoded transaction data
-         * @returns An array representing the input arguments in order. Keynames of nested structs are preserved.
-         */
-        getABIDecodedTransactionData(callData: string): [string, string, string, BigNumber] {
+         * Returns the 4 byte function selector as a hex string.
+         */
+        getSelector(): string {
             const self = (this as any) as IAssetProxyContract;
             const abiEncoder = self._lookupAbiEncoder('transferFrom(bytes,address,address,uint256)');
-            // tslint:disable boolean-naming
-            const abiDecodedCallData = abiEncoder.strictDecode<[string, string, string, BigNumber]>(callData);
-            return abiDecodedCallData;
-        },
-        /**
-         * Decode the ABI-encoded return data from a transaction
-         * @param returnData the data returned after transaction execution
-         * @returns An array representing the output results in order.  Keynames of nested structs are preserved.
-         */
-        getABIDecodedReturnData(returnData: string): void {
-            const self = (this as any) as IAssetProxyContract;
-            const abiEncoder = self._lookupAbiEncoder('transferFrom(bytes,address,address,uint256)');
-            // tslint:disable boolean-naming
-            const abiDecodedReturnData = abiEncoder.strictDecodeReturnValue<void>(returnData);
-            return abiDecodedReturnData;
+            return abiEncoder.getSelector();
         },
     };
     /**
@@ -856,415 +291,6 @@
             const encodedData = self._strictEncodeArguments('getProxyId()', []);
             const encodedDataBytes = Buffer.from(encodedData.substr(2), 'hex');
 
-            const rawCallResult = await self.evmExecAsync(encodedDataBytes);
-            BaseContract._throwIfRevertWithReasonCallResult(rawCallResult);
-            const abiEncoder = self._lookupAbiEncoder('getProxyId()');
-            // tslint:disable boolean-naming
-            const result = abiEncoder.strictDecodeReturnValue<string>(rawCallResult);
-            // tslint:enable boolean-naming
-            return result;
-        },
-        /**
-         * Returns the ABI encoded transaction data needed to send an Ethereum transaction calling this method. Before
-         * sending the Ethereum tx, this encoded tx data can first be sent to a separate signing service or can be used
-         * to create a 0x transaction (see protocol spec for more details).
-         * @returns The ABI encoded transaction data as a string
-         */
-        getABIEncodedTransactionData(): string {
-            const self = (this as any) as IAssetProxyContract;
-            const abiEncodedTransactionData = self._strictEncodeArguments('getProxyId()', []);
-            return abiEncodedTransactionData;
-        },
-        /**
-         * Decode the ABI-encoded transaction data into its input arguments
-         * @param callData The ABI-encoded transaction data
-         * @returns An array representing the input arguments in order. Keynames of nested structs are preserved.
-         */
-        getABIDecodedTransactionData(callData: string): void {
-            const self = (this as any) as IAssetProxyContract;
-            const abiEncoder = self._lookupAbiEncoder('getProxyId()');
-            // tslint:disable boolean-naming
-            const abiDecodedCallData = abiEncoder.strictDecode<void>(callData);
-            return abiDecodedCallData;
-        },
-        /**
-         * Decode the ABI-encoded return data from a transaction
-         * @param returnData the data returned after transaction execution
-         * @returns An array representing the output results in order.  Keynames of nested structs are preserved.
-         */
-        getABIDecodedReturnData(returnData: string): string {
-            const self = (this as any) as IAssetProxyContract;
-            const abiEncoder = self._lookupAbiEncoder('getProxyId()');
-            // tslint:disable boolean-naming
-            const abiDecodedReturnData = abiEncoder.strictDecodeReturnValue<string>(returnData);
-            return abiDecodedReturnData;
-        },
-    };
-=======
->>>>>>> 8e6d92ca
-    /**
-     * @ignore
-     */
-<<<<<<< HEAD
-    public getAuthorizedAddresses = {
-        /**
-         * Sends a read-only call to the contract method. Returns the result that would happen if one were to send an
-         * Ethereum transaction to this method, given the current state of the blockchain. Calls do not cost gas
-         * since they don't modify state.
-         * @returns Array of authorized addresses.
-         */
-        async callAsync(callData: Partial<CallData> = {}, defaultBlock?: BlockParam): Promise<string[]> {
-            assert.doesConformToSchema('callData', callData, schemas.callDataSchema, [
-                schemas.addressSchema,
-                schemas.numberSchema,
-                schemas.jsNumber,
-            ]);
-            if (defaultBlock !== undefined) {
-                assert.isBlockParam('defaultBlock', defaultBlock);
-            }
-            const self = (this as any) as IAssetProxyContract;
-            const encodedData = self._strictEncodeArguments('getAuthorizedAddresses()', []);
-            const callDataWithDefaults = await BaseContract._applyDefaultsToTxDataAsync(
-                {
-                    to: self.address,
-                    ...callData,
-                    data: encodedData,
-                },
-                self._web3Wrapper.getContractDefaults(),
-            );
-            callDataWithDefaults.from = callDataWithDefaults.from
-                ? callDataWithDefaults.from.toLowerCase()
-                : callDataWithDefaults.from;
-
-            const rawCallResult = await self._web3Wrapper.callAsync(callDataWithDefaults, defaultBlock);
-            BaseContract._throwIfRevertWithReasonCallResult(rawCallResult);
-            const abiEncoder = self._lookupAbiEncoder('getAuthorizedAddresses()');
-            // tslint:disable boolean-naming
-            const result = abiEncoder.strictDecodeReturnValue<string[]>(rawCallResult);
-            // tslint:enable boolean-naming
-            return result;
-        },
-        /**
-         * Returns the ABI encoded transaction data needed to send an Ethereum transaction calling this method. Before
-         * sending the Ethereum tx, this encoded tx data can first be sent to a separate signing service or can be used
-         * to create a 0x transaction (see protocol spec for more details).
-         * @returns The ABI encoded transaction data as a string
-         */
-        getABIEncodedTransactionData(): string {
-            const self = (this as any) as IAssetProxyContract;
-            const abiEncodedTransactionData = self._strictEncodeArguments('getAuthorizedAddresses()', []);
-            return abiEncodedTransactionData;
-        },
-        /**
-         * Decode the ABI-encoded transaction data into its input arguments
-         * @param callData The ABI-encoded transaction data
-         * @returns An array representing the input arguments in order. Keynames of nested structs are preserved.
-         */
-        getABIDecodedTransactionData(callData: string): void {
-            const self = (this as any) as IAssetProxyContract;
-            const abiEncoder = self._lookupAbiEncoder('getAuthorizedAddresses()');
-            // tslint:disable boolean-naming
-            const abiDecodedCallData = abiEncoder.strictDecode<void>(callData);
-            return abiDecodedCallData;
-        },
-        /**
-         * Decode the ABI-encoded return data from a transaction
-         * @param returnData the data returned after transaction execution
-         * @returns An array representing the output results in order.  Keynames of nested structs are preserved.
-         */
-        getABIDecodedReturnData(returnData: string): string[] {
-            const self = (this as any) as IAssetProxyContract;
-            const abiEncoder = self._lookupAbiEncoder('getAuthorizedAddresses()');
-            // tslint:disable boolean-naming
-            const abiDecodedReturnData = abiEncoder.strictDecodeReturnValue<string[]>(returnData);
-            return abiDecodedReturnData;
-        },
-    };
-    public transferOwnership = {
-=======
-    public static deployedBytecode: string | undefined;
-    /**
-     * Transfers assets. Either succeeds or throws.
-     */
-    public transferFrom = {
->>>>>>> 8e6d92ca
-        /**
-         * Sends an Ethereum transaction executing this method with the supplied parameters. This is a read/write
-         * Ethereum operation and will cost gas.
-         * @param assetData Byte array encoded for the respective asset proxy.
-         * @param from Address to transfer asset from.
-         * @param to Address to transfer asset to.
-         * @param amount Amount of asset to transfer.
-         * @param txData Additional data for transaction
-         * @returns The hash of the transaction
-         */
-        async sendTransactionAsync(
-            assetData: string,
-            from: string,
-            to: string,
-            amount: BigNumber,
-            txData?: Partial<TxData> | undefined,
-            opts: SendTransactionOpts = { shouldValidate: true },
-        ): Promise<string> {
-            assert.isString('assetData', assetData);
-            assert.isString('from', from);
-            assert.isString('to', to);
-            assert.isBigNumber('amount', amount);
-            const self = (this as any) as IAssetProxyContract;
-            const encodedData = self._strictEncodeArguments('transferFrom(bytes,address,address,uint256)', [
-                assetData,
-                from.toLowerCase(),
-                to.toLowerCase(),
-                amount,
-            ]);
-            const txDataWithDefaults = await BaseContract._applyDefaultsToTxDataAsync(
-                {
-                    to: self.address,
-                    ...txData,
-                    data: encodedData,
-                },
-                self._web3Wrapper.getContractDefaults(),
-            );
-            if (txDataWithDefaults.from !== undefined) {
-                txDataWithDefaults.from = txDataWithDefaults.from.toLowerCase();
-            }
-
-            if (opts.shouldValidate !== false) {
-                await self.transferFrom.callAsync(assetData, from, to, amount, txDataWithDefaults);
-            }
-
-            const txHash = await self._web3Wrapper.sendTransactionAsync(txDataWithDefaults);
-            return txHash;
-        },
-        /**
-         * Sends an Ethereum transaction and waits until the transaction has been successfully mined without reverting.
-         * If the transaction was mined, but reverted, an error is thrown.
-         * @param assetData Byte array encoded for the respective asset proxy.
-         * @param from Address to transfer asset from.
-         * @param to Address to transfer asset to.
-         * @param amount Amount of asset to transfer.
-         * @param txData Additional data for transaction
-         * @param pollingIntervalMs Interval at which to poll for success
-         * @returns A promise that resolves when the transaction is successful
-         */
-        awaitTransactionSuccessAsync(
-            assetData: string,
-            from: string,
-            to: string,
-            amount: BigNumber,
-            txData?: Partial<TxData>,
-            opts: AwaitTransactionSuccessOpts = { shouldValidate: true },
-        ): PromiseWithTransactionHash<TransactionReceiptWithDecodedLogs> {
-            assert.isString('assetData', assetData);
-            assert.isString('from', from);
-            assert.isString('to', to);
-            assert.isBigNumber('amount', amount);
-            const self = (this as any) as IAssetProxyContract;
-            const txHashPromise = self.transferFrom.sendTransactionAsync(
-                assetData,
-                from.toLowerCase(),
-                to.toLowerCase(),
-                amount,
-                txData,
-                opts,
-            );
-            return new PromiseWithTransactionHash<TransactionReceiptWithDecodedLogs>(
-                txHashPromise,
-                (async (): Promise<TransactionReceiptWithDecodedLogs> => {
-                    // When the transaction hash resolves, wait for it to be mined.
-                    return self._web3Wrapper.awaitTransactionSuccessAsync(
-                        await txHashPromise,
-                        opts.pollingIntervalMs,
-                        opts.timeoutMs,
-                    );
-                })(),
-            );
-        },
-        /**
-         * Estimates the gas cost of sending an Ethereum transaction calling this method with these arguments.
-         * @param assetData Byte array encoded for the respective asset proxy.
-         * @param from Address to transfer asset from.
-         * @param to Address to transfer asset to.
-         * @param amount Amount of asset to transfer.
-         * @param txData Additional data for transaction
-         * @returns The hash of the transaction
-         */
-        async estimateGasAsync(
-            assetData: string,
-            from: string,
-            to: string,
-            amount: BigNumber,
-            txData?: Partial<TxData> | undefined,
-        ): Promise<number> {
-            assert.isString('assetData', assetData);
-            assert.isString('from', from);
-            assert.isString('to', to);
-            assert.isBigNumber('amount', amount);
-            const self = (this as any) as IAssetProxyContract;
-            const encodedData = self._strictEncodeArguments('transferFrom(bytes,address,address,uint256)', [
-                assetData,
-                from.toLowerCase(),
-                to.toLowerCase(),
-                amount,
-            ]);
-            const txDataWithDefaults = await BaseContract._applyDefaultsToTxDataAsync(
-                {
-                    to: self.address,
-                    ...txData,
-                    data: encodedData,
-                },
-                self._web3Wrapper.getContractDefaults(),
-            );
-            if (txDataWithDefaults.from !== undefined) {
-                txDataWithDefaults.from = txDataWithDefaults.from.toLowerCase();
-            }
-
-            const gas = await self._web3Wrapper.estimateGasAsync(txDataWithDefaults);
-            return gas;
-        },
-        async validateAndSendTransactionAsync(newOwner: string, txData?: Partial<TxData> | undefined): Promise<string> {
-            await (this as any).transferOwnership.callAsync(newOwner, txData);
-            const txHash = await (this as any).transferOwnership.sendTransactionAsync(newOwner, txData);
-            return txHash;
-        },
-        /**
-         * Sends a read-only call to the contract method. Returns the result that would happen if one were to send an
-         * Ethereum transaction to this method, given the current state of the blockchain. Calls do not cost gas
-         * since they don't modify state.
-         * @param assetData Byte array encoded for the respective asset proxy.
-         * @param from Address to transfer asset from.
-         * @param to Address to transfer asset to.
-         * @param amount Amount of asset to transfer.
-         */
-        async callAsync(
-            assetData: string,
-            from: string,
-            to: string,
-            amount: BigNumber,
-            callData: Partial<CallData> = {},
-            defaultBlock?: BlockParam,
-        ): Promise<void> {
-            assert.isString('assetData', assetData);
-            assert.isString('from', from);
-            assert.isString('to', to);
-            assert.isBigNumber('amount', amount);
-            assert.doesConformToSchema('callData', callData, schemas.callDataSchema, [
-                schemas.addressSchema,
-                schemas.numberSchema,
-                schemas.jsNumber,
-            ]);
-            if (defaultBlock !== undefined) {
-                assert.isBlockParam('defaultBlock', defaultBlock);
-            }
-            const self = (this as any) as IAssetProxyContract;
-            const encodedData = self._strictEncodeArguments('transferFrom(bytes,address,address,uint256)', [
-                assetData,
-                from.toLowerCase(),
-                to.toLowerCase(),
-                amount,
-            ]);
-            const callDataWithDefaults = await BaseContract._applyDefaultsToTxDataAsync(
-                {
-                    to: self.address,
-                    ...callData,
-                    data: encodedData,
-                },
-                self._web3Wrapper.getContractDefaults(),
-            );
-            callDataWithDefaults.from = callDataWithDefaults.from
-                ? callDataWithDefaults.from.toLowerCase()
-                : callDataWithDefaults.from;
-            let rawCallResult;
-            try {
-                rawCallResult = await self._web3Wrapper.callAsync(callDataWithDefaults, defaultBlock);
-            } catch (err) {
-                BaseContract._throwIfThrownErrorIsRevertError(err);
-                throw err;
-            }
-            BaseContract._throwIfCallResultIsRevertError(rawCallResult);
-            const abiEncoder = self._lookupAbiEncoder('transferFrom(bytes,address,address,uint256)');
-            // tslint:disable boolean-naming
-            const result = abiEncoder.strictDecodeReturnValue<void>(rawCallResult);
-            // tslint:enable boolean-naming
-            return result;
-        },
-        /**
-         * Returns the ABI encoded transaction data needed to send an Ethereum transaction calling this method. Before
-         * sending the Ethereum tx, this encoded tx data can first be sent to a separate signing service or can be used
-         * to create a 0x transaction (see protocol spec for more details).
-<<<<<<< HEAD
-=======
-         * @param assetData Byte array encoded for the respective asset proxy.
-         * @param from Address to transfer asset from.
-         * @param to Address to transfer asset to.
-         * @param amount Amount of asset to transfer.
->>>>>>> 8e6d92ca
-         * @returns The ABI encoded transaction data as a string
-         */
-        getABIEncodedTransactionData(assetData: string, from: string, to: string, amount: BigNumber): string {
-            assert.isString('assetData', assetData);
-            assert.isString('from', from);
-            assert.isString('to', to);
-            assert.isBigNumber('amount', amount);
-            const self = (this as any) as IAssetProxyContract;
-            const abiEncodedTransactionData = self._strictEncodeArguments(
-                'transferFrom(bytes,address,address,uint256)',
-                [assetData, from.toLowerCase(), to.toLowerCase(), amount],
-            );
-            return abiEncodedTransactionData;
-        },
-        /**
-<<<<<<< HEAD
-         * Decode the ABI-encoded transaction data into its input arguments
-         * @param callData The ABI-encoded transaction data
-         * @returns An array representing the input arguments in order. Keynames of nested structs are preserved.
-         */
-        getABIDecodedTransactionData(callData: string): [string] {
-            const self = (this as any) as IAssetProxyContract;
-            const abiEncoder = self._lookupAbiEncoder('transferOwnership(address)');
-            // tslint:disable boolean-naming
-            const abiDecodedCallData = abiEncoder.strictDecode<[string]>(callData);
-            return abiDecodedCallData;
-        },
-        /**
-         * Decode the ABI-encoded return data from a transaction
-         * @param returnData the data returned after transaction execution
-         * @returns An array representing the output results in order.  Keynames of nested structs are preserved.
-         */
-        getABIDecodedReturnData(returnData: string): void {
-=======
-         * Returns the 4 byte function selector as a hex string.
-         */
-        getSelector(): string {
-            const self = (this as any) as IAssetProxyContract;
-            const abiEncoder = self._lookupAbiEncoder('transferFrom(bytes,address,address,uint256)');
-            return abiEncoder.getSelector();
-        },
-    };
-    /**
-     * Gets the proxy id associated with the proxy address.
-     */
-    public getProxyId = {
-        /**
-         * Sends a read-only call to the contract method. Returns the result that would happen if one were to send an
-         * Ethereum transaction to this method, given the current state of the blockchain. Calls do not cost gas
-         * since they don't modify state.
-         * @returns Proxy id.
-         */
-        async callAsync(callData: Partial<CallData> = {}, defaultBlock?: BlockParam): Promise<string> {
-            assert.doesConformToSchema('callData', callData, schemas.callDataSchema, [
-                schemas.addressSchema,
-                schemas.numberSchema,
-                schemas.jsNumber,
-            ]);
-            if (defaultBlock !== undefined) {
-                assert.isBlockParam('defaultBlock', defaultBlock);
-            }
->>>>>>> 8e6d92ca
-            const self = (this as any) as IAssetProxyContract;
-            const encodedData = self._strictEncodeArguments('getProxyId()', []);
-            const encodedDataBytes = Buffer.from(encodedData.substr(2), 'hex');
-
             let rawCallResult;
             try {
                 rawCallResult = await self._evmExecAsync(encodedDataBytes);
@@ -1276,14 +302,9 @@
 
             const abiEncoder = self._lookupAbiEncoder('getProxyId()');
             // tslint:disable boolean-naming
-<<<<<<< HEAD
-            const abiDecodedReturnData = abiEncoder.strictDecodeReturnValue<void>(returnData);
-            return abiDecodedReturnData;
-=======
             const result = abiEncoder.strictDecodeReturnValue<string>(rawCallResult);
             // tslint:enable boolean-naming
             return result;
->>>>>>> 8e6d92ca
         },
     };
     public static async deployFrom0xArtifactAsync(
