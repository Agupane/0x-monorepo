--- conflicted
+++ resolved
@@ -1,10 +1,6 @@
 import { BlockchainLifecycle } from '@0xproject/dev-utils';
 import { assetProxyUtils, generatePseudoRandomSalt } from '@0xproject/order-utils';
-<<<<<<< HEAD
-import { RevertReasons } from '@0xproject/types';
-=======
 import { RevertReason } from '@0xproject/types';
->>>>>>> 1bc742ae
 import { BigNumber } from '@0xproject/utils';
 import BN = require('bn.js');
 import * as chai from 'chai';
@@ -106,11 +102,7 @@
         it('should revert if length is 0', async () => {
             return expectRevertOrOtherErrorAsync(
                 libBytes.publicPopLastByte.callAsync(constants.NULL_BYTES),
-<<<<<<< HEAD
-                RevertReasons.LibBytesGreaterThanZeroLengthRequired,
-=======
                 RevertReason.LibBytesGreaterThanZeroLengthRequired,
->>>>>>> 1bc742ae
             );
         });
         it('should pop the last byte from the input and return it', async () => {
@@ -126,11 +118,7 @@
         it('should revert if length is less than 20', async () => {
             return expectRevertOrOtherErrorAsync(
                 libBytes.publicPopLast20Bytes.callAsync(byteArrayShorterThan20Bytes),
-<<<<<<< HEAD
-                RevertReasons.LibBytesGreaterOrEqualTo20LengthRequired,
-=======
                 RevertReason.LibBytesGreaterOrEqualTo20LengthRequired,
->>>>>>> 1bc742ae
             );
         });
         it('should pop the last 20 bytes from the input and return it', async () => {
@@ -198,11 +186,7 @@
         it('should revert if dest is shorter than source', async () => {
             return expectRevertOrOtherErrorAsync(
                 libBytes.publicDeepCopyBytes.callAsync(byteArrayShorterThan32Bytes, byteArrayLongerThan32Bytes),
-<<<<<<< HEAD
-                RevertReasons.LibBytesGreaterOrEqualToSourceBytesLengthRequired,
-=======
                 RevertReason.LibBytesGreaterOrEqualToSourceBytesLengthRequired,
->>>>>>> 1bc742ae
             );
         });
         it('should overwrite dest with source if source and dest have equal length', async () => {
@@ -255,11 +239,7 @@
             const offset = new BigNumber(0);
             return expectRevertOrOtherErrorAsync(
                 libBytes.publicReadAddress.callAsync(shortByteArray, offset),
-<<<<<<< HEAD
-                RevertReasons.LibBytesGreaterOrEqualTo20LengthRequired,
-=======
                 RevertReason.LibBytesGreaterOrEqualTo20LengthRequired,
->>>>>>> 1bc742ae
             );
         });
         it('should fail if the length between the offset and end of the byte array is too short to hold an address', async () => {
@@ -267,11 +247,7 @@
             const badOffset = new BigNumber(ethUtil.toBuffer(byteArray).byteLength);
             return expectRevertOrOtherErrorAsync(
                 libBytes.publicReadAddress.callAsync(byteArray, badOffset),
-<<<<<<< HEAD
-                RevertReasons.LibBytesGreaterOrEqualTo20LengthRequired,
-=======
                 RevertReason.LibBytesGreaterOrEqualTo20LengthRequired,
->>>>>>> 1bc742ae
             );
         });
     });
@@ -307,11 +283,7 @@
             const offset = new BigNumber(0);
             return expectRevertOrOtherErrorAsync(
                 libBytes.publicWriteAddress.callAsync(byteArrayShorterThan20Bytes, offset, testAddress),
-<<<<<<< HEAD
-                RevertReasons.LibBytesGreaterOrEqualTo20LengthRequired,
-=======
                 RevertReason.LibBytesGreaterOrEqualTo20LengthRequired,
->>>>>>> 1bc742ae
             );
         });
         it('should fail if the length between the offset and end of the byte array is too short to hold an address', async () => {
@@ -319,11 +291,7 @@
             const badOffset = new BigNumber(ethUtil.toBuffer(byteArray).byteLength);
             return expectRevertOrOtherErrorAsync(
                 libBytes.publicWriteAddress.callAsync(byteArray, badOffset, testAddress),
-<<<<<<< HEAD
-                RevertReasons.LibBytesGreaterOrEqualTo20LengthRequired,
-=======
                 RevertReason.LibBytesGreaterOrEqualTo20LengthRequired,
->>>>>>> 1bc742ae
             );
         });
     });
@@ -347,22 +315,14 @@
             const offset = new BigNumber(0);
             return expectRevertOrOtherErrorAsync(
                 libBytes.publicReadBytes32.callAsync(byteArrayShorterThan32Bytes, offset),
-<<<<<<< HEAD
-                RevertReasons.LibBytesGreaterOrEqualTo32LengthRequired,
-=======
-                RevertReason.LibBytesGreaterOrEqualTo32LengthRequired,
->>>>>>> 1bc742ae
+                RevertReason.LibBytesGreaterOrEqualTo32LengthRequired,
             );
         });
         it('should fail if the length between the offset and end of the byte array is too short to hold a bytes32', async () => {
             const badOffset = new BigNumber(ethUtil.toBuffer(testBytes32).byteLength);
             return expectRevertOrOtherErrorAsync(
                 libBytes.publicReadBytes32.callAsync(testBytes32, badOffset),
-<<<<<<< HEAD
-                RevertReasons.LibBytesGreaterOrEqualTo32LengthRequired,
-=======
-                RevertReason.LibBytesGreaterOrEqualTo32LengthRequired,
->>>>>>> 1bc742ae
+                RevertReason.LibBytesGreaterOrEqualTo32LengthRequired,
             );
         });
     });
@@ -398,11 +358,7 @@
             const offset = new BigNumber(0);
             return expectRevertOrOtherErrorAsync(
                 libBytes.publicWriteBytes32.callAsync(byteArrayShorterThan32Bytes, offset, testBytes32),
-<<<<<<< HEAD
-                RevertReasons.LibBytesGreaterOrEqualTo32LengthRequired,
-=======
-                RevertReason.LibBytesGreaterOrEqualTo32LengthRequired,
->>>>>>> 1bc742ae
+                RevertReason.LibBytesGreaterOrEqualTo32LengthRequired,
             );
         });
         it('should fail if the length between the offset and end of the byte array is too short to hold a bytes32', async () => {
@@ -410,11 +366,7 @@
             const badOffset = new BigNumber(ethUtil.toBuffer(byteArray).byteLength);
             return expectRevertOrOtherErrorAsync(
                 libBytes.publicWriteBytes32.callAsync(byteArray, badOffset, testBytes32),
-<<<<<<< HEAD
-                RevertReasons.LibBytesGreaterOrEqualTo32LengthRequired,
-=======
-                RevertReason.LibBytesGreaterOrEqualTo32LengthRequired,
->>>>>>> 1bc742ae
+                RevertReason.LibBytesGreaterOrEqualTo32LengthRequired,
             );
         });
     });
@@ -442,11 +394,7 @@
             const offset = new BigNumber(0);
             return expectRevertOrOtherErrorAsync(
                 libBytes.publicReadUint256.callAsync(byteArrayShorterThan32Bytes, offset),
-<<<<<<< HEAD
-                RevertReasons.LibBytesGreaterOrEqualTo32LengthRequired,
-=======
-                RevertReason.LibBytesGreaterOrEqualTo32LengthRequired,
->>>>>>> 1bc742ae
+                RevertReason.LibBytesGreaterOrEqualTo32LengthRequired,
             );
         });
         it('should fail if the length between the offset and end of the byte array is too short to hold a uint256', async () => {
@@ -456,11 +404,7 @@
             const badOffset = new BigNumber(testUint256AsBuffer.byteLength);
             return expectRevertOrOtherErrorAsync(
                 libBytes.publicReadUint256.callAsync(byteArray, badOffset),
-<<<<<<< HEAD
-                RevertReasons.LibBytesGreaterOrEqualTo32LengthRequired,
-=======
-                RevertReason.LibBytesGreaterOrEqualTo32LengthRequired,
->>>>>>> 1bc742ae
+                RevertReason.LibBytesGreaterOrEqualTo32LengthRequired,
             );
         });
     });
@@ -500,11 +444,7 @@
             const offset = new BigNumber(0);
             return expectRevertOrOtherErrorAsync(
                 libBytes.publicWriteUint256.callAsync(byteArrayShorterThan32Bytes, offset, testUint256),
-<<<<<<< HEAD
-                RevertReasons.LibBytesGreaterOrEqualTo32LengthRequired,
-=======
-                RevertReason.LibBytesGreaterOrEqualTo32LengthRequired,
->>>>>>> 1bc742ae
+                RevertReason.LibBytesGreaterOrEqualTo32LengthRequired,
             );
         });
         it('should fail if the length between the offset and end of the byte array is too short to hold a uint256', async () => {
@@ -512,11 +452,7 @@
             const badOffset = new BigNumber(ethUtil.toBuffer(byteArray).byteLength);
             return expectRevertOrOtherErrorAsync(
                 libBytes.publicWriteUint256.callAsync(byteArray, badOffset, testUint256),
-<<<<<<< HEAD
-                RevertReasons.LibBytesGreaterOrEqualTo32LengthRequired,
-=======
-                RevertReason.LibBytesGreaterOrEqualTo32LengthRequired,
->>>>>>> 1bc742ae
+                RevertReason.LibBytesGreaterOrEqualTo32LengthRequired,
             );
         });
     });
@@ -527,11 +463,7 @@
             const byteArrayLessThan4Bytes = '0x010101';
             return expectRevertOrOtherErrorAsync(
                 libBytes.publicReadBytes4.callAsync(byteArrayLessThan4Bytes, new BigNumber(0)),
-<<<<<<< HEAD
-                RevertReasons.LibBytesGreaterOrEqualTo4LengthRequired,
-=======
                 RevertReason.LibBytesGreaterOrEqualTo4LengthRequired,
->>>>>>> 1bc742ae
             );
         });
         it('should return the first 4 bytes of a byte array of arbitrary length', async () => {
@@ -586,44 +518,28 @@
             const offset = new BigNumber(0);
             return expectRevertOrOtherErrorAsync(
                 libBytes.publicReadBytesWithLength.callAsync(byteArrayShorterThan32Bytes, offset),
-<<<<<<< HEAD
-                RevertReasons.LibBytesGreaterOrEqualTo32LengthRequired,
-=======
-                RevertReason.LibBytesGreaterOrEqualTo32LengthRequired,
->>>>>>> 1bc742ae
+                RevertReason.LibBytesGreaterOrEqualTo32LengthRequired,
             );
         });
         it('should fail if we store a nested byte array length, without a nested byte array', async () => {
             const offset = new BigNumber(0);
             return expectRevertOrOtherErrorAsync(
                 libBytes.publicReadBytesWithLength.callAsync(testBytes32, offset),
-<<<<<<< HEAD
-                RevertReasons.LibBytesGreaterOrEqualToNestedBytesLengthRequired,
-=======
                 RevertReason.LibBytesGreaterOrEqualToNestedBytesLengthRequired,
->>>>>>> 1bc742ae
             );
         });
         it('should fail if the length between the offset and end of the byte array is too short to hold the length of a nested byte array', async () => {
             const badOffset = new BigNumber(ethUtil.toBuffer(byteArrayShorterThan32Bytes).byteLength);
             return expectRevertOrOtherErrorAsync(
                 libBytes.publicReadBytesWithLength.callAsync(byteArrayShorterThan32Bytes, badOffset),
-<<<<<<< HEAD
-                RevertReasons.LibBytesGreaterOrEqualTo32LengthRequired,
-=======
-                RevertReason.LibBytesGreaterOrEqualTo32LengthRequired,
->>>>>>> 1bc742ae
+                RevertReason.LibBytesGreaterOrEqualTo32LengthRequired,
             );
         });
         it('should fail if the length between the offset and end of the byte array is too short to hold the nested byte array', async () => {
             const badOffset = new BigNumber(ethUtil.toBuffer(testBytes32).byteLength);
             return expectRevertOrOtherErrorAsync(
                 libBytes.publicReadBytesWithLength.callAsync(testBytes32, badOffset),
-<<<<<<< HEAD
-                RevertReasons.LibBytesGreaterOrEqualTo32LengthRequired,
-=======
-                RevertReason.LibBytesGreaterOrEqualTo32LengthRequired,
->>>>>>> 1bc742ae
+                RevertReason.LibBytesGreaterOrEqualTo32LengthRequired,
             );
         });
     });
@@ -735,11 +651,7 @@
             const emptyByteArray = ethUtil.bufferToHex(new Buffer(1));
             return expectRevertOrOtherErrorAsync(
                 libBytes.publicWriteBytesWithLength.callAsync(emptyByteArray, offset, longData),
-<<<<<<< HEAD
-                RevertReasons.LibBytesGreaterOrEqualToNestedBytesLengthRequired,
-=======
                 RevertReason.LibBytesGreaterOrEqualToNestedBytesLengthRequired,
->>>>>>> 1bc742ae
             );
         });
         it('should fail if the length between the offset and end of the byte array is too short to hold the length of a nested byte array)', async () => {
@@ -747,11 +659,7 @@
             const badOffset = new BigNumber(ethUtil.toBuffer(shortTestBytesAsBuffer).byteLength);
             return expectRevertOrOtherErrorAsync(
                 libBytes.publicWriteBytesWithLength.callAsync(emptyByteArray, badOffset, shortData),
-<<<<<<< HEAD
-                RevertReasons.LibBytesGreaterOrEqualToNestedBytesLengthRequired,
-=======
                 RevertReason.LibBytesGreaterOrEqualToNestedBytesLengthRequired,
->>>>>>> 1bc742ae
             );
         });
     });
