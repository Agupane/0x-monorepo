import { ZeroEx } from '0x.js';
import { BlockchainLifecycle, devConstants, web3Factory } from '@0xproject/dev-utils';
import { BigNumber } from '@0xproject/utils';
import { Web3Wrapper } from '@0xproject/web3-wrapper';
import * as chai from 'chai';
import * as _ from 'lodash';
import * as Web3 from 'web3';

import { DummyERC20TokenContract } from '../../src/contract_wrappers/generated/dummy_e_r_c20_token';
import { DummyERC721TokenContract } from '../../src/contract_wrappers/generated/dummy_e_r_c721_token';
import { ERC20ProxyContract } from '../../src/contract_wrappers/generated/e_r_c20_proxy';
import { ERC721ProxyContract } from '../../src/contract_wrappers/generated/e_r_c721_proxy';
import { ExchangeContract } from '../../src/contract_wrappers/generated/exchange';
import { TokenRegistryContract } from '../../src/contract_wrappers/generated/token_registry';
import { assetProxyUtils } from '../../src/utils/asset_proxy_utils';
import { constants } from '../../src/utils/constants';
import { ERC20Wrapper } from '../../src/utils/erc20_wrapper';
import { ERC721Wrapper } from '../../src/utils/erc721_wrapper';
import { ExchangeWrapper } from '../../src/utils/exchange_wrapper';
import { OrderFactory } from '../../src/utils/order_factory';
import { AssetProxyId, ContractName, ERC20BalancesByOwner, SignedOrder } from '../../src/utils/types';
import { chaiSetup } from '../utils/chai_setup';
import { deployer } from '../utils/deployer';
import { provider, web3Wrapper } from '../utils/web3_wrapper';

chaiSetup.configure();
const expect = chai.expect;
const blockchainLifecycle = new BlockchainLifecycle(web3Wrapper);

describe('Exchange wrappers', () => {
    let makerAddress: string;
    let owner: string;
    let takerAddress: string;
    let feeRecipientAddress: string;

    let erc20TokenA: DummyERC20TokenContract;
    let erc20TokenB: DummyERC20TokenContract;
    let zrxToken: DummyERC20TokenContract;
    let erc721Token: DummyERC721TokenContract;
    let exchange: ExchangeContract;
    let erc20Proxy: ERC20ProxyContract;
    let erc721Proxy: ERC721ProxyContract;

    let exchangeWrapper: ExchangeWrapper;
    let erc20Wrapper: ERC20Wrapper;
    let erc721Wrapper: ERC721Wrapper;
    let erc20Balances: ERC20BalancesByOwner;
    let orderFactory: OrderFactory;

    let erc721MakerAssetId: BigNumber;
    let erc721TakerAssetId: BigNumber;

    let defaultMakerAssetAddress: string;
    let defaultTakerAssetAddress: string;

    let zeroEx: ZeroEx;

    before(async () => {
        const accounts = await web3Wrapper.getAvailableAddressesAsync();
        const usedAddresses = ([owner, makerAddress, takerAddress, feeRecipientAddress] = accounts);

        erc20Wrapper = new ERC20Wrapper(deployer, provider, usedAddresses, owner);
        erc721Wrapper = new ERC721Wrapper(deployer, provider, usedAddresses, owner);

        [erc20TokenA, erc20TokenB, zrxToken] = await erc20Wrapper.deployDummyTokensAsync();
        erc20Proxy = await erc20Wrapper.deployProxyAsync();
        await erc20Wrapper.setBalancesAndAllowancesAsync();

        [erc721Token] = await erc721Wrapper.deployDummyTokensAsync();
        erc721Proxy = await erc721Wrapper.deployProxyAsync();
        await erc721Wrapper.setBalancesAndAllowancesAsync();
        const erc721Balances = await erc721Wrapper.getBalancesAsync();
        erc721MakerAssetId = erc721Balances[makerAddress][erc721Token.address][0];
        erc721TakerAssetId = erc721Balances[takerAddress][erc721Token.address][0];

        const exchangeInstance = await deployer.deployAsync(ContractName.Exchange, [
<<<<<<< HEAD
            assetProxyUtils.encodeERC20ProxyData(zrx.address),
=======
            assetProxyDispatcher.address,
            assetProxyUtils.encodeERC20ProxyData(zrxToken.address),
>>>>>>> fd041e29
        ]);
        exchange = new ExchangeContract(exchangeInstance.abi, exchangeInstance.address, provider);
        zeroEx = new ZeroEx(provider, {
            exchangeContractAddress: exchange.address,
            networkId: constants.TESTRPC_NETWORK_ID,
        });
        exchangeWrapper = new ExchangeWrapper(exchange, zeroEx);
        await exchangeWrapper.registerAssetProxyAsync(AssetProxyId.ERC20, erc20Proxy.address, owner);
        await exchangeWrapper.registerAssetProxyAsync(AssetProxyId.ERC721, erc721Proxy.address, owner);

        await erc20Proxy.addAuthorizedAddress.sendTransactionAsync(exchange.address, {
            from: owner,
        });
        await erc721Proxy.addAuthorizedAddress.sendTransactionAsync(exchange.address, {
            from: owner,
        });

        defaultMakerAssetAddress = erc20TokenA.address;
        defaultTakerAssetAddress = erc20TokenB.address;

        const defaultOrderParams = {
            ...constants.STATIC_ORDER_PARAMS,
            exchangeAddress: exchange.address,
            makerAddress,
            feeRecipientAddress,
            makerAssetData: assetProxyUtils.encodeERC20ProxyData(defaultMakerAssetAddress),
            takerAssetData: assetProxyUtils.encodeERC20ProxyData(defaultTakerAssetAddress),
        };
        const privateKey = constants.TESTRPC_PRIVATE_KEYS[accounts.indexOf(makerAddress)];
        orderFactory = new OrderFactory(privateKey, defaultOrderParams);
    });
    beforeEach(async () => {
        await blockchainLifecycle.startAsync();
        erc20Balances = await erc20Wrapper.getBalancesAsync();
    });
    afterEach(async () => {
        await blockchainLifecycle.revertAsync();
    });
    describe('fillOrKillOrder', () => {
        it('should transfer the correct amounts', async () => {
            const signedOrder = orderFactory.newSignedOrder({
                makerAssetAmount: ZeroEx.toBaseUnitAmount(new BigNumber(100), 18),
                takerAssetAmount: ZeroEx.toBaseUnitAmount(new BigNumber(200), 18),
            });
            const takerAssetFillAmount = signedOrder.takerAssetAmount.div(2);
            await exchangeWrapper.fillOrKillOrderAsync(signedOrder, takerAddress, {
                takerAssetFillAmount,
            });

            const newBalances = await erc20Wrapper.getBalancesAsync();

            const makerAssetFilledAmount = takerAssetFillAmount
                .times(signedOrder.makerAssetAmount)
                .dividedToIntegerBy(signedOrder.takerAssetAmount);
            const makerFee = signedOrder.makerFee
                .times(makerAssetFilledAmount)
                .dividedToIntegerBy(signedOrder.makerAssetAmount);
            const takerFee = signedOrder.takerFee
                .times(makerAssetFilledAmount)
                .dividedToIntegerBy(signedOrder.makerAssetAmount);
            expect(newBalances[makerAddress][defaultMakerAssetAddress]).to.be.bignumber.equal(
                erc20Balances[makerAddress][defaultMakerAssetAddress].minus(makerAssetFilledAmount),
            );
            expect(newBalances[makerAddress][defaultTakerAssetAddress]).to.be.bignumber.equal(
                erc20Balances[makerAddress][defaultTakerAssetAddress].add(takerAssetFillAmount),
            );
            expect(newBalances[makerAddress][zrxToken.address]).to.be.bignumber.equal(
                erc20Balances[makerAddress][zrxToken.address].minus(makerFee),
            );
            expect(newBalances[takerAddress][defaultTakerAssetAddress]).to.be.bignumber.equal(
                erc20Balances[takerAddress][defaultTakerAssetAddress].minus(takerAssetFillAmount),
            );
            expect(newBalances[takerAddress][defaultMakerAssetAddress]).to.be.bignumber.equal(
                erc20Balances[takerAddress][defaultMakerAssetAddress].add(makerAssetFilledAmount),
            );
            expect(newBalances[takerAddress][zrxToken.address]).to.be.bignumber.equal(
                erc20Balances[takerAddress][zrxToken.address].minus(takerFee),
            );
            expect(newBalances[feeRecipientAddress][zrxToken.address]).to.be.bignumber.equal(
                erc20Balances[feeRecipientAddress][zrxToken.address].add(makerFee.add(takerFee)),
            );
        });

        it('should throw if an signedOrder is expired', async () => {
            const signedOrder = orderFactory.newSignedOrder({
                expirationTimeSeconds: new BigNumber(Math.floor((Date.now() - 10000) / 1000)),
            });

            return expect(exchangeWrapper.fillOrKillOrderAsync(signedOrder, takerAddress)).to.be.rejectedWith(
                constants.REVERT,
            );
        });

        it('should throw if entire takerAssetFillAmount not filled', async () => {
            const signedOrder = orderFactory.newSignedOrder();

            await exchangeWrapper.fillOrderAsync(signedOrder, takerAddress, {
                takerAssetFillAmount: signedOrder.takerAssetAmount.div(2),
            });

            return expect(exchangeWrapper.fillOrKillOrderAsync(signedOrder, takerAddress)).to.be.rejectedWith(
                constants.REVERT,
            );
        });
    });

    describe('fillOrderNoThrow', () => {
        it('should transfer the correct amounts', async () => {
            const signedOrder = orderFactory.newSignedOrder({
                makerAssetAmount: ZeroEx.toBaseUnitAmount(new BigNumber(100), 18),
                takerAssetAmount: ZeroEx.toBaseUnitAmount(new BigNumber(200), 18),
            });
            const takerAssetFillAmount = signedOrder.takerAssetAmount.div(2);
            await exchangeWrapper.fillOrderNoThrowAsync(signedOrder, takerAddress, {
                takerAssetFillAmount,
            });

            const newBalances = await erc20Wrapper.getBalancesAsync();

            const makerAssetFilledAmount = takerAssetFillAmount
                .times(signedOrder.makerAssetAmount)
                .dividedToIntegerBy(signedOrder.takerAssetAmount);
            const makerFee = signedOrder.makerFee
                .times(makerAssetFilledAmount)
                .dividedToIntegerBy(signedOrder.makerAssetAmount);
            const takerFee = signedOrder.takerFee
                .times(makerAssetFilledAmount)
                .dividedToIntegerBy(signedOrder.makerAssetAmount);
            expect(newBalances[makerAddress][defaultMakerAssetAddress]).to.be.bignumber.equal(
                erc20Balances[makerAddress][defaultMakerAssetAddress].minus(makerAssetFilledAmount),
            );
            expect(newBalances[makerAddress][defaultTakerAssetAddress]).to.be.bignumber.equal(
                erc20Balances[makerAddress][defaultTakerAssetAddress].add(takerAssetFillAmount),
            );
            expect(newBalances[makerAddress][zrxToken.address]).to.be.bignumber.equal(
                erc20Balances[makerAddress][zrxToken.address].minus(makerFee),
            );
            expect(newBalances[takerAddress][defaultTakerAssetAddress]).to.be.bignumber.equal(
                erc20Balances[takerAddress][defaultTakerAssetAddress].minus(takerAssetFillAmount),
            );
            expect(newBalances[takerAddress][defaultMakerAssetAddress]).to.be.bignumber.equal(
                erc20Balances[takerAddress][defaultMakerAssetAddress].add(makerAssetFilledAmount),
            );
            expect(newBalances[takerAddress][zrxToken.address]).to.be.bignumber.equal(
                erc20Balances[takerAddress][zrxToken.address].minus(takerFee),
            );
            expect(newBalances[feeRecipientAddress][zrxToken.address]).to.be.bignumber.equal(
                erc20Balances[feeRecipientAddress][zrxToken.address].add(makerFee.add(takerFee)),
            );
        });

        it('should not change erc20Balances if maker erc20Balances are too low to fill order', async () => {
            const signedOrder = orderFactory.newSignedOrder({
                makerAssetAmount: ZeroEx.toBaseUnitAmount(new BigNumber(100000), 18),
            });

            await exchangeWrapper.fillOrderNoThrowAsync(signedOrder, takerAddress);
            const newBalances = await erc20Wrapper.getBalancesAsync();
            expect(newBalances).to.be.deep.equal(erc20Balances);
        });

        it('should not change erc20Balances if taker erc20Balances are too low to fill order', async () => {
            const signedOrder = orderFactory.newSignedOrder({
                takerAssetAmount: ZeroEx.toBaseUnitAmount(new BigNumber(100000), 18),
            });

            await exchangeWrapper.fillOrderNoThrowAsync(signedOrder, takerAddress);
            const newBalances = await erc20Wrapper.getBalancesAsync();
            expect(newBalances).to.be.deep.equal(erc20Balances);
        });

        it('should not change erc20Balances if maker allowances are too low to fill order', async () => {
            const signedOrder = orderFactory.newSignedOrder();
            await erc20TokenA.approve.sendTransactionAsync(erc20Proxy.address, new BigNumber(0), {
                from: makerAddress,
            });
            await exchangeWrapper.fillOrderNoThrowAsync(signedOrder, takerAddress);
            await erc20TokenA.approve.sendTransactionAsync(erc20Proxy.address, constants.INITIAL_ERC20_ALLOWANCE, {
                from: makerAddress,
            });

            const newBalances = await erc20Wrapper.getBalancesAsync();
            expect(newBalances).to.be.deep.equal(erc20Balances);
        });

        it('should not change erc20Balances if taker allowances are too low to fill order', async () => {
            const signedOrder = orderFactory.newSignedOrder();
            await erc20TokenB.approve.sendTransactionAsync(erc20Proxy.address, new BigNumber(0), {
                from: takerAddress,
            });
            await exchangeWrapper.fillOrderNoThrowAsync(signedOrder, takerAddress);
            await erc20TokenB.approve.sendTransactionAsync(erc20Proxy.address, constants.INITIAL_ERC20_ALLOWANCE, {
                from: takerAddress,
            });

            const newBalances = await erc20Wrapper.getBalancesAsync();
            expect(newBalances).to.be.deep.equal(erc20Balances);
        });

        it('should not change erc20Balances if makerAssetAddress is ZRX, makerAssetAmount + makerFee > maker balance', async () => {
            const makerZRXBalance = new BigNumber(erc20Balances[makerAddress][zrxToken.address]);
            const signedOrder = orderFactory.newSignedOrder({
                makerAssetAmount: makerZRXBalance,
                makerFee: new BigNumber(1),
                makerAssetData: assetProxyUtils.encodeERC20ProxyData(zrxToken.address),
            });
            await exchangeWrapper.fillOrderNoThrowAsync(signedOrder, takerAddress);
            const newBalances = await erc20Wrapper.getBalancesAsync();
            expect(newBalances).to.be.deep.equal(erc20Balances);
        });

        it('should not change erc20Balances if makerAssetAddress is ZRX, makerAssetAmount + makerFee > maker allowance', async () => {
            const makerZRXAllowance = await zrxToken.allowance.callAsync(makerAddress, erc20Proxy.address);
            const signedOrder = orderFactory.newSignedOrder({
                makerAssetAmount: new BigNumber(makerZRXAllowance),
                makerFee: new BigNumber(1),
                makerAssetData: assetProxyUtils.encodeERC20ProxyData(zrxToken.address),
            });
            await exchangeWrapper.fillOrderNoThrowAsync(signedOrder, takerAddress);
            const newBalances = await erc20Wrapper.getBalancesAsync();
            expect(newBalances).to.be.deep.equal(erc20Balances);
        });

        it('should not change erc20Balances if takerAssetAddress is ZRX, takerAssetAmount + takerFee > taker balance', async () => {
            const takerZRXBalance = new BigNumber(erc20Balances[takerAddress][zrxToken.address]);
            const signedOrder = orderFactory.newSignedOrder({
                takerAssetAmount: takerZRXBalance,
                takerFee: new BigNumber(1),
                takerAssetData: assetProxyUtils.encodeERC20ProxyData(zrxToken.address),
            });
            await exchangeWrapper.fillOrderNoThrowAsync(signedOrder, takerAddress);
            const newBalances = await erc20Wrapper.getBalancesAsync();
            expect(newBalances).to.be.deep.equal(erc20Balances);
        });

        it('should not change erc20Balances if takerAssetAddress is ZRX, takerAssetAmount + takerFee > taker allowance', async () => {
            const takerZRXAllowance = await zrxToken.allowance.callAsync(takerAddress, erc20Proxy.address);
            const signedOrder = orderFactory.newSignedOrder({
                takerAssetAmount: new BigNumber(takerZRXAllowance),
                takerFee: new BigNumber(1),
                takerAssetData: assetProxyUtils.encodeERC20ProxyData(zrxToken.address),
            });
            await exchangeWrapper.fillOrderNoThrowAsync(signedOrder, takerAddress);
            const newBalances = await erc20Wrapper.getBalancesAsync();
            expect(newBalances).to.be.deep.equal(erc20Balances);
        });

        it('should successfully exchange ERC721 tokens', async () => {
            // Construct Exchange parameters
            const makerAssetId = erc721MakerAssetId;
            const takerAssetId = erc721TakerAssetId;
            const signedOrder = orderFactory.newSignedOrder({
                makerAssetAmount: new BigNumber(1),
                takerAssetAmount: new BigNumber(1),
                makerAssetData: assetProxyUtils.encodeERC721ProxyData(erc721Token.address, makerAssetId),
                takerAssetData: assetProxyUtils.encodeERC721ProxyData(erc721Token.address, takerAssetId),
            });
            // Verify pre-conditions
            const initialOwnerMakerAsset = await erc721Token.ownerOf.callAsync(makerAssetId);
            expect(initialOwnerMakerAsset).to.be.bignumber.equal(makerAddress);
            const initialOwnerTakerAsset = await erc721Token.ownerOf.callAsync(takerAssetId);
            expect(initialOwnerTakerAsset).to.be.bignumber.equal(takerAddress);
            // Call Exchange
            const takerAssetFillAmount = signedOrder.takerAssetAmount;
            await exchangeWrapper.fillOrderNoThrowAsync(signedOrder, takerAddress, { takerAssetFillAmount });
            // Verify post-conditions
            const newOwnerMakerAsset = await erc721Token.ownerOf.callAsync(makerAssetId);
            expect(newOwnerMakerAsset).to.be.bignumber.equal(takerAddress);
            const newOwnerTakerAsset = await erc721Token.ownerOf.callAsync(takerAssetId);
            expect(newOwnerTakerAsset).to.be.bignumber.equal(makerAddress);
        });
    });

    describe('batch functions', () => {
        let signedOrders: SignedOrder[];
        beforeEach(async () => {
            signedOrders = [
                orderFactory.newSignedOrder(),
                orderFactory.newSignedOrder(),
                orderFactory.newSignedOrder(),
            ];
        });

        describe('batchFillOrders', () => {
            it('should transfer the correct amounts', async () => {
                const takerAssetFillAmounts: BigNumber[] = [];
                const makerAssetAddress = erc20TokenA.address;
                const takerAssetAddress = erc20TokenB.address;
                _.forEach(signedOrders, signedOrder => {
                    const takerAssetFillAmount = signedOrder.takerAssetAmount.div(2);
                    const makerAssetFilledAmount = takerAssetFillAmount
                        .times(signedOrder.makerAssetAmount)
                        .dividedToIntegerBy(signedOrder.takerAssetAmount);
                    const makerFee = signedOrder.makerFee
                        .times(makerAssetFilledAmount)
                        .dividedToIntegerBy(signedOrder.makerAssetAmount);
                    const takerFee = signedOrder.takerFee
                        .times(makerAssetFilledAmount)
                        .dividedToIntegerBy(signedOrder.makerAssetAmount);
                    takerAssetFillAmounts.push(takerAssetFillAmount);
                    erc20Balances[makerAddress][makerAssetAddress] = erc20Balances[makerAddress][
                        makerAssetAddress
                    ].minus(makerAssetFilledAmount);
                    erc20Balances[makerAddress][takerAssetAddress] = erc20Balances[makerAddress][takerAssetAddress].add(
                        takerAssetFillAmount,
                    );
                    erc20Balances[makerAddress][zrxToken.address] = erc20Balances[makerAddress][zrxToken.address].minus(
                        makerFee,
                    );
                    erc20Balances[takerAddress][makerAssetAddress] = erc20Balances[takerAddress][makerAssetAddress].add(
                        makerAssetFilledAmount,
                    );
                    erc20Balances[takerAddress][takerAssetAddress] = erc20Balances[takerAddress][
                        takerAssetAddress
                    ].minus(takerAssetFillAmount);
                    erc20Balances[takerAddress][zrxToken.address] = erc20Balances[takerAddress][zrxToken.address].minus(
                        takerFee,
                    );
                    erc20Balances[feeRecipientAddress][zrxToken.address] = erc20Balances[feeRecipientAddress][
                        zrxToken.address
                    ].add(makerFee.add(takerFee));
                });

                await exchangeWrapper.batchFillOrdersAsync(signedOrders, takerAddress, {
                    takerAssetFillAmounts,
                });

                const newBalances = await erc20Wrapper.getBalancesAsync();
                expect(newBalances).to.be.deep.equal(erc20Balances);
            });
        });

        describe('batchFillOrKillOrders', () => {
            it('should transfer the correct amounts', async () => {
                const takerAssetFillAmounts: BigNumber[] = [];
                const makerAssetAddress = erc20TokenA.address;
                const takerAssetAddress = erc20TokenB.address;
                _.forEach(signedOrders, signedOrder => {
                    const takerAssetFillAmount = signedOrder.takerAssetAmount.div(2);
                    const makerAssetFilledAmount = takerAssetFillAmount
                        .times(signedOrder.makerAssetAmount)
                        .dividedToIntegerBy(signedOrder.takerAssetAmount);
                    const makerFee = signedOrder.makerFee
                        .times(makerAssetFilledAmount)
                        .dividedToIntegerBy(signedOrder.makerAssetAmount);
                    const takerFee = signedOrder.takerFee
                        .times(makerAssetFilledAmount)
                        .dividedToIntegerBy(signedOrder.makerAssetAmount);
                    takerAssetFillAmounts.push(takerAssetFillAmount);
                    erc20Balances[makerAddress][makerAssetAddress] = erc20Balances[makerAddress][
                        makerAssetAddress
                    ].minus(makerAssetFilledAmount);
                    erc20Balances[makerAddress][takerAssetAddress] = erc20Balances[makerAddress][takerAssetAddress].add(
                        takerAssetFillAmount,
                    );
                    erc20Balances[makerAddress][zrxToken.address] = erc20Balances[makerAddress][zrxToken.address].minus(
                        makerFee,
                    );
                    erc20Balances[takerAddress][makerAssetAddress] = erc20Balances[takerAddress][makerAssetAddress].add(
                        makerAssetFilledAmount,
                    );
                    erc20Balances[takerAddress][takerAssetAddress] = erc20Balances[takerAddress][
                        takerAssetAddress
                    ].minus(takerAssetFillAmount);
                    erc20Balances[takerAddress][zrxToken.address] = erc20Balances[takerAddress][zrxToken.address].minus(
                        takerFee,
                    );
                    erc20Balances[feeRecipientAddress][zrxToken.address] = erc20Balances[feeRecipientAddress][
                        zrxToken.address
                    ].add(makerFee.add(takerFee));
                });

                await exchangeWrapper.batchFillOrKillOrdersAsync(signedOrders, takerAddress, {
                    takerAssetFillAmounts,
                });

                const newBalances = await erc20Wrapper.getBalancesAsync();
                expect(newBalances).to.be.deep.equal(erc20Balances);
            });

            it('should throw if a single signedOrder does not fill the expected amount', async () => {
                const takerAssetFillAmounts: BigNumber[] = [];
                _.forEach(signedOrders, signedOrder => {
                    const takerAssetFillAmount = signedOrder.takerAssetAmount.div(2);
                    takerAssetFillAmounts.push(takerAssetFillAmount);
                });

                await exchangeWrapper.fillOrKillOrderAsync(signedOrders[0], takerAddress);

                return expect(
                    exchangeWrapper.batchFillOrKillOrdersAsync(signedOrders, takerAddress, {
                        takerAssetFillAmounts,
                    }),
                ).to.be.rejectedWith(constants.REVERT);
            });
        });

        describe('batchFillOrdersNoThrow', async () => {
            it('should transfer the correct amounts', async () => {
                const takerAssetFillAmounts: BigNumber[] = [];
                const makerAssetAddress = erc20TokenA.address;
                const takerAssetAddress = erc20TokenB.address;
                _.forEach(signedOrders, signedOrder => {
                    const takerAssetFillAmount = signedOrder.takerAssetAmount.div(2);
                    const makerAssetFilledAmount = takerAssetFillAmount
                        .times(signedOrder.makerAssetAmount)
                        .dividedToIntegerBy(signedOrder.takerAssetAmount);
                    const makerFee = signedOrder.makerFee
                        .times(makerAssetFilledAmount)
                        .dividedToIntegerBy(signedOrder.makerAssetAmount);
                    const takerFee = signedOrder.takerFee
                        .times(makerAssetFilledAmount)
                        .dividedToIntegerBy(signedOrder.makerAssetAmount);
                    takerAssetFillAmounts.push(takerAssetFillAmount);
                    erc20Balances[makerAddress][makerAssetAddress] = erc20Balances[makerAddress][
                        makerAssetAddress
                    ].minus(makerAssetFilledAmount);
                    erc20Balances[makerAddress][takerAssetAddress] = erc20Balances[makerAddress][takerAssetAddress].add(
                        takerAssetFillAmount,
                    );
                    erc20Balances[makerAddress][zrxToken.address] = erc20Balances[makerAddress][zrxToken.address].minus(
                        makerFee,
                    );
                    erc20Balances[takerAddress][makerAssetAddress] = erc20Balances[takerAddress][makerAssetAddress].add(
                        makerAssetFilledAmount,
                    );
                    erc20Balances[takerAddress][takerAssetAddress] = erc20Balances[takerAddress][
                        takerAssetAddress
                    ].minus(takerAssetFillAmount);
                    erc20Balances[takerAddress][zrxToken.address] = erc20Balances[takerAddress][zrxToken.address].minus(
                        takerFee,
                    );
                    erc20Balances[feeRecipientAddress][zrxToken.address] = erc20Balances[feeRecipientAddress][
                        zrxToken.address
                    ].add(makerFee.add(takerFee));
                });

                await exchangeWrapper.batchFillOrdersNoThrowAsync(signedOrders, takerAddress, {
                    takerAssetFillAmounts,
                });

                const newBalances = await erc20Wrapper.getBalancesAsync();
                expect(newBalances).to.be.deep.equal(erc20Balances);
            });

            it('should not throw if an order is invalid and fill the remaining orders', async () => {
                const takerAssetFillAmounts: BigNumber[] = [];
                const makerAssetAddress = erc20TokenA.address;
                const takerAssetAddress = erc20TokenB.address;

                const invalidOrder = {
                    ...signedOrders[0],
                    signature: '0x00',
                };
                const validOrders = signedOrders.slice(1);

                takerAssetFillAmounts.push(invalidOrder.takerAssetAmount.div(2));
                _.forEach(validOrders, signedOrder => {
                    const takerAssetFillAmount = signedOrder.takerAssetAmount.div(2);
                    const makerAssetFilledAmount = takerAssetFillAmount
                        .times(signedOrder.makerAssetAmount)
                        .dividedToIntegerBy(signedOrder.takerAssetAmount);
                    const makerFee = signedOrder.makerFee
                        .times(makerAssetFilledAmount)
                        .dividedToIntegerBy(signedOrder.makerAssetAmount);
                    const takerFee = signedOrder.takerFee
                        .times(makerAssetFilledAmount)
                        .dividedToIntegerBy(signedOrder.makerAssetAmount);
                    takerAssetFillAmounts.push(takerAssetFillAmount);
                    erc20Balances[makerAddress][makerAssetAddress] = erc20Balances[makerAddress][
                        makerAssetAddress
                    ].minus(makerAssetFilledAmount);
                    erc20Balances[makerAddress][takerAssetAddress] = erc20Balances[makerAddress][takerAssetAddress].add(
                        takerAssetFillAmount,
                    );
                    erc20Balances[makerAddress][zrxToken.address] = erc20Balances[makerAddress][zrxToken.address].minus(
                        makerFee,
                    );
                    erc20Balances[takerAddress][makerAssetAddress] = erc20Balances[takerAddress][makerAssetAddress].add(
                        makerAssetFilledAmount,
                    );
                    erc20Balances[takerAddress][takerAssetAddress] = erc20Balances[takerAddress][
                        takerAssetAddress
                    ].minus(takerAssetFillAmount);
                    erc20Balances[takerAddress][zrxToken.address] = erc20Balances[takerAddress][zrxToken.address].minus(
                        takerFee,
                    );
                    erc20Balances[feeRecipientAddress][zrxToken.address] = erc20Balances[feeRecipientAddress][
                        zrxToken.address
                    ].add(makerFee.add(takerFee));
                });

                const newOrders = [invalidOrder, ...validOrders];
                await exchangeWrapper.batchFillOrdersNoThrowAsync(newOrders, takerAddress, {
                    takerAssetFillAmounts,
                });

                const newBalances = await erc20Wrapper.getBalancesAsync();
                expect(newBalances).to.be.deep.equal(erc20Balances);
            });
        });

        describe('marketSellOrders', () => {
            it('should stop when the entire takerAssetFillAmount is filled', async () => {
                const takerAssetFillAmount = signedOrders[0].takerAssetAmount.plus(
                    signedOrders[1].takerAssetAmount.div(2),
                );
                await exchangeWrapper.marketSellOrdersAsync(signedOrders, takerAddress, {
                    takerAssetFillAmount,
                });

                const newBalances = await erc20Wrapper.getBalancesAsync();

                const makerAssetFilledAmount = signedOrders[0].makerAssetAmount.add(
                    signedOrders[1].makerAssetAmount.dividedToIntegerBy(2),
                );
                const makerFee = signedOrders[0].makerFee.add(signedOrders[1].makerFee.dividedToIntegerBy(2));
                const takerFee = signedOrders[0].takerFee.add(signedOrders[1].takerFee.dividedToIntegerBy(2));
                expect(newBalances[makerAddress][defaultMakerAssetAddress]).to.be.bignumber.equal(
                    erc20Balances[makerAddress][defaultMakerAssetAddress].minus(makerAssetFilledAmount),
                );
                expect(newBalances[makerAddress][defaultTakerAssetAddress]).to.be.bignumber.equal(
                    erc20Balances[makerAddress][defaultTakerAssetAddress].add(takerAssetFillAmount),
                );
                expect(newBalances[makerAddress][zrxToken.address]).to.be.bignumber.equal(
                    erc20Balances[makerAddress][zrxToken.address].minus(makerFee),
                );
                expect(newBalances[takerAddress][defaultTakerAssetAddress]).to.be.bignumber.equal(
                    erc20Balances[takerAddress][defaultTakerAssetAddress].minus(takerAssetFillAmount),
                );
                expect(newBalances[takerAddress][defaultMakerAssetAddress]).to.be.bignumber.equal(
                    erc20Balances[takerAddress][defaultMakerAssetAddress].add(makerAssetFilledAmount),
                );
                expect(newBalances[takerAddress][zrxToken.address]).to.be.bignumber.equal(
                    erc20Balances[takerAddress][zrxToken.address].minus(takerFee),
                );
                expect(newBalances[feeRecipientAddress][zrxToken.address]).to.be.bignumber.equal(
                    erc20Balances[feeRecipientAddress][zrxToken.address].add(makerFee.add(takerFee)),
                );
            });

            it('should fill all signedOrders if cannot fill entire takerAssetFillAmount', async () => {
                const takerAssetFillAmount = ZeroEx.toBaseUnitAmount(new BigNumber(100000), 18);
                _.forEach(signedOrders, signedOrder => {
                    erc20Balances[makerAddress][defaultMakerAssetAddress] = erc20Balances[makerAddress][
                        defaultMakerAssetAddress
                    ].minus(signedOrder.makerAssetAmount);
                    erc20Balances[makerAddress][defaultTakerAssetAddress] = erc20Balances[makerAddress][
                        defaultTakerAssetAddress
                    ].add(signedOrder.takerAssetAmount);
                    erc20Balances[makerAddress][zrxToken.address] = erc20Balances[makerAddress][zrxToken.address].minus(
                        signedOrder.makerFee,
                    );
                    erc20Balances[takerAddress][defaultMakerAssetAddress] = erc20Balances[takerAddress][
                        defaultMakerAssetAddress
                    ].add(signedOrder.makerAssetAmount);
                    erc20Balances[takerAddress][defaultTakerAssetAddress] = erc20Balances[takerAddress][
                        defaultTakerAssetAddress
                    ].minus(signedOrder.takerAssetAmount);
                    erc20Balances[takerAddress][zrxToken.address] = erc20Balances[takerAddress][zrxToken.address].minus(
                        signedOrder.takerFee,
                    );
                    erc20Balances[feeRecipientAddress][zrxToken.address] = erc20Balances[feeRecipientAddress][
                        zrxToken.address
                    ].add(signedOrder.makerFee.add(signedOrder.takerFee));
                });
                await exchangeWrapper.marketSellOrdersAsync(signedOrders, takerAddress, {
                    takerAssetFillAmount,
                });

                const newBalances = await erc20Wrapper.getBalancesAsync();
                expect(newBalances).to.be.deep.equal(erc20Balances);
            });

            it('should throw when an signedOrder does not use the same takerAssetAddress', async () => {
                signedOrders = [
                    orderFactory.newSignedOrder(),
                    orderFactory.newSignedOrder({
                        takerAssetData: assetProxyUtils.encodeERC20ProxyData(zrxToken.address),
                    }),
                    orderFactory.newSignedOrder(),
                ];

                return expect(
                    exchangeWrapper.marketSellOrdersAsync(signedOrders, takerAddress, {
                        takerAssetFillAmount: ZeroEx.toBaseUnitAmount(new BigNumber(1000), 18),
                    }),
                ).to.be.rejectedWith(constants.REVERT);
            });
        });

        describe('marketSellOrdersNoThrow', () => {
            it('should stop when the entire takerAssetFillAmount is filled', async () => {
                const takerAssetFillAmount = signedOrders[0].takerAssetAmount.plus(
                    signedOrders[1].takerAssetAmount.div(2),
                );
                await exchangeWrapper.marketSellOrdersNoThrowAsync(signedOrders, takerAddress, {
                    takerAssetFillAmount,
                });

                const newBalances = await erc20Wrapper.getBalancesAsync();

                const makerAssetFilledAmount = signedOrders[0].makerAssetAmount.add(
                    signedOrders[1].makerAssetAmount.dividedToIntegerBy(2),
                );
                const makerFee = signedOrders[0].makerFee.add(signedOrders[1].makerFee.dividedToIntegerBy(2));
                const takerFee = signedOrders[0].takerFee.add(signedOrders[1].takerFee.dividedToIntegerBy(2));
                expect(newBalances[makerAddress][defaultMakerAssetAddress]).to.be.bignumber.equal(
                    erc20Balances[makerAddress][defaultMakerAssetAddress].minus(makerAssetFilledAmount),
                );
                expect(newBalances[makerAddress][defaultTakerAssetAddress]).to.be.bignumber.equal(
                    erc20Balances[makerAddress][defaultTakerAssetAddress].add(takerAssetFillAmount),
                );
                expect(newBalances[makerAddress][zrxToken.address]).to.be.bignumber.equal(
                    erc20Balances[makerAddress][zrxToken.address].minus(makerFee),
                );
                expect(newBalances[takerAddress][defaultTakerAssetAddress]).to.be.bignumber.equal(
                    erc20Balances[takerAddress][defaultTakerAssetAddress].minus(takerAssetFillAmount),
                );
                expect(newBalances[takerAddress][defaultMakerAssetAddress]).to.be.bignumber.equal(
                    erc20Balances[takerAddress][defaultMakerAssetAddress].add(makerAssetFilledAmount),
                );
                expect(newBalances[takerAddress][zrxToken.address]).to.be.bignumber.equal(
                    erc20Balances[takerAddress][zrxToken.address].minus(takerFee),
                );
                expect(newBalances[feeRecipientAddress][zrxToken.address]).to.be.bignumber.equal(
                    erc20Balances[feeRecipientAddress][zrxToken.address].add(makerFee.add(takerFee)),
                );
            });

            it('should fill all signedOrders if cannot fill entire takerAssetFillAmount', async () => {
                const takerAssetFillAmount = ZeroEx.toBaseUnitAmount(new BigNumber(100000), 18);
                _.forEach(signedOrders, signedOrder => {
                    erc20Balances[makerAddress][defaultMakerAssetAddress] = erc20Balances[makerAddress][
                        defaultMakerAssetAddress
                    ].minus(signedOrder.makerAssetAmount);
                    erc20Balances[makerAddress][defaultTakerAssetAddress] = erc20Balances[makerAddress][
                        defaultTakerAssetAddress
                    ].add(signedOrder.takerAssetAmount);
                    erc20Balances[makerAddress][zrxToken.address] = erc20Balances[makerAddress][zrxToken.address].minus(
                        signedOrder.makerFee,
                    );
                    erc20Balances[takerAddress][defaultMakerAssetAddress] = erc20Balances[takerAddress][
                        defaultMakerAssetAddress
                    ].add(signedOrder.makerAssetAmount);
                    erc20Balances[takerAddress][defaultTakerAssetAddress] = erc20Balances[takerAddress][
                        defaultTakerAssetAddress
                    ].minus(signedOrder.takerAssetAmount);
                    erc20Balances[takerAddress][zrxToken.address] = erc20Balances[takerAddress][zrxToken.address].minus(
                        signedOrder.takerFee,
                    );
                    erc20Balances[feeRecipientAddress][zrxToken.address] = erc20Balances[feeRecipientAddress][
                        zrxToken.address
                    ].add(signedOrder.makerFee.add(signedOrder.takerFee));
                });
                await exchangeWrapper.marketSellOrdersNoThrowAsync(signedOrders, takerAddress, {
                    takerAssetFillAmount,
                });

                const newBalances = await erc20Wrapper.getBalancesAsync();
                expect(newBalances).to.be.deep.equal(erc20Balances);
            });

            it('should throw when a signedOrder does not use the same takerAssetAddress', async () => {
                signedOrders = [
                    orderFactory.newSignedOrder(),
                    orderFactory.newSignedOrder({
                        takerAssetData: assetProxyUtils.encodeERC20ProxyData(zrxToken.address),
                    }),
                    orderFactory.newSignedOrder(),
                ];

                return expect(
                    exchangeWrapper.marketSellOrdersNoThrowAsync(signedOrders, takerAddress, {
                        takerAssetFillAmount: ZeroEx.toBaseUnitAmount(new BigNumber(1000), 18),
                    }),
                ).to.be.rejectedWith(constants.REVERT);
            });
        });

        describe('marketBuyOrders', () => {
            it('should stop when the entire makerAssetFillAmount is filled', async () => {
                const makerAssetFillAmount = signedOrders[0].makerAssetAmount.plus(
                    signedOrders[1].makerAssetAmount.div(2),
                );
                await exchangeWrapper.marketBuyOrdersAsync(signedOrders, takerAddress, {
                    makerAssetFillAmount,
                });

                const newBalances = await erc20Wrapper.getBalancesAsync();

                const makerAmountBought = signedOrders[0].takerAssetAmount.add(
                    signedOrders[1].takerAssetAmount.dividedToIntegerBy(2),
                );
                const makerFee = signedOrders[0].makerFee.add(signedOrders[1].makerFee.dividedToIntegerBy(2));
                const takerFee = signedOrders[0].takerFee.add(signedOrders[1].takerFee.dividedToIntegerBy(2));
                expect(newBalances[makerAddress][defaultMakerAssetAddress]).to.be.bignumber.equal(
                    erc20Balances[makerAddress][defaultMakerAssetAddress].minus(makerAssetFillAmount),
                );
                expect(newBalances[makerAddress][defaultTakerAssetAddress]).to.be.bignumber.equal(
                    erc20Balances[makerAddress][defaultTakerAssetAddress].add(makerAmountBought),
                );
                expect(newBalances[makerAddress][zrxToken.address]).to.be.bignumber.equal(
                    erc20Balances[makerAddress][zrxToken.address].minus(makerFee),
                );
                expect(newBalances[takerAddress][defaultTakerAssetAddress]).to.be.bignumber.equal(
                    erc20Balances[takerAddress][defaultTakerAssetAddress].minus(makerAmountBought),
                );
                expect(newBalances[takerAddress][defaultMakerAssetAddress]).to.be.bignumber.equal(
                    erc20Balances[takerAddress][defaultMakerAssetAddress].add(makerAssetFillAmount),
                );
                expect(newBalances[takerAddress][zrxToken.address]).to.be.bignumber.equal(
                    erc20Balances[takerAddress][zrxToken.address].minus(takerFee),
                );
                expect(newBalances[feeRecipientAddress][zrxToken.address]).to.be.bignumber.equal(
                    erc20Balances[feeRecipientAddress][zrxToken.address].add(makerFee.add(takerFee)),
                );
            });

            it('should fill all signedOrders if cannot fill entire makerAssetFillAmount', async () => {
                const makerAssetFillAmount = ZeroEx.toBaseUnitAmount(new BigNumber(100000), 18);
                _.forEach(signedOrders, signedOrder => {
                    erc20Balances[makerAddress][defaultMakerAssetAddress] = erc20Balances[makerAddress][
                        defaultMakerAssetAddress
                    ].minus(signedOrder.makerAssetAmount);
                    erc20Balances[makerAddress][defaultTakerAssetAddress] = erc20Balances[makerAddress][
                        defaultTakerAssetAddress
                    ].add(signedOrder.takerAssetAmount);
                    erc20Balances[makerAddress][zrxToken.address] = erc20Balances[makerAddress][zrxToken.address].minus(
                        signedOrder.makerFee,
                    );
                    erc20Balances[takerAddress][defaultMakerAssetAddress] = erc20Balances[takerAddress][
                        defaultMakerAssetAddress
                    ].add(signedOrder.makerAssetAmount);
                    erc20Balances[takerAddress][defaultTakerAssetAddress] = erc20Balances[takerAddress][
                        defaultTakerAssetAddress
                    ].minus(signedOrder.takerAssetAmount);
                    erc20Balances[takerAddress][zrxToken.address] = erc20Balances[takerAddress][zrxToken.address].minus(
                        signedOrder.takerFee,
                    );
                    erc20Balances[feeRecipientAddress][zrxToken.address] = erc20Balances[feeRecipientAddress][
                        zrxToken.address
                    ].add(signedOrder.makerFee.add(signedOrder.takerFee));
                });
                await exchangeWrapper.marketBuyOrdersAsync(signedOrders, takerAddress, {
                    makerAssetFillAmount,
                });

                const newBalances = await erc20Wrapper.getBalancesAsync();
                expect(newBalances).to.be.deep.equal(erc20Balances);
            });

            it('should throw when an signedOrder does not use the same makerAssetAddress', async () => {
                signedOrders = [
                    orderFactory.newSignedOrder(),
                    orderFactory.newSignedOrder({
                        makerAssetData: assetProxyUtils.encodeERC20ProxyData(zrxToken.address),
                    }),
                    orderFactory.newSignedOrder(),
                ];

                return expect(
                    exchangeWrapper.marketBuyOrdersAsync(signedOrders, takerAddress, {
                        makerAssetFillAmount: ZeroEx.toBaseUnitAmount(new BigNumber(1000), 18),
                    }),
                ).to.be.rejectedWith(constants.REVERT);
            });
        });

        describe('marketBuyOrdersNoThrow', () => {
            it('should stop when the entire makerAssetFillAmount is filled', async () => {
                const makerAssetFillAmount = signedOrders[0].makerAssetAmount.plus(
                    signedOrders[1].makerAssetAmount.div(2),
                );
                await exchangeWrapper.marketBuyOrdersNoThrowAsync(signedOrders, takerAddress, {
                    makerAssetFillAmount,
                });

                const newBalances = await erc20Wrapper.getBalancesAsync();

                const makerAmountBought = signedOrders[0].takerAssetAmount.add(
                    signedOrders[1].takerAssetAmount.dividedToIntegerBy(2),
                );
                const makerFee = signedOrders[0].makerFee.add(signedOrders[1].makerFee.dividedToIntegerBy(2));
                const takerFee = signedOrders[0].takerFee.add(signedOrders[1].takerFee.dividedToIntegerBy(2));
                expect(newBalances[makerAddress][defaultMakerAssetAddress]).to.be.bignumber.equal(
                    erc20Balances[makerAddress][defaultMakerAssetAddress].minus(makerAssetFillAmount),
                );
                expect(newBalances[makerAddress][defaultTakerAssetAddress]).to.be.bignumber.equal(
                    erc20Balances[makerAddress][defaultTakerAssetAddress].add(makerAmountBought),
                );
                expect(newBalances[makerAddress][zrxToken.address]).to.be.bignumber.equal(
                    erc20Balances[makerAddress][zrxToken.address].minus(makerFee),
                );
                expect(newBalances[takerAddress][defaultTakerAssetAddress]).to.be.bignumber.equal(
                    erc20Balances[takerAddress][defaultTakerAssetAddress].minus(makerAmountBought),
                );
                expect(newBalances[takerAddress][defaultMakerAssetAddress]).to.be.bignumber.equal(
                    erc20Balances[takerAddress][defaultMakerAssetAddress].add(makerAssetFillAmount),
                );
                expect(newBalances[takerAddress][zrxToken.address]).to.be.bignumber.equal(
                    erc20Balances[takerAddress][zrxToken.address].minus(takerFee),
                );
                expect(newBalances[feeRecipientAddress][zrxToken.address]).to.be.bignumber.equal(
                    erc20Balances[feeRecipientAddress][zrxToken.address].add(makerFee.add(takerFee)),
                );
            });

            it('should fill all signedOrders if cannot fill entire takerAssetFillAmount', async () => {
                const takerAssetFillAmount = ZeroEx.toBaseUnitAmount(new BigNumber(100000), 18);
                _.forEach(signedOrders, signedOrder => {
                    erc20Balances[makerAddress][defaultMakerAssetAddress] = erc20Balances[makerAddress][
                        defaultMakerAssetAddress
                    ].minus(signedOrder.makerAssetAmount);
                    erc20Balances[makerAddress][defaultTakerAssetAddress] = erc20Balances[makerAddress][
                        defaultTakerAssetAddress
                    ].add(signedOrder.takerAssetAmount);
                    erc20Balances[makerAddress][zrxToken.address] = erc20Balances[makerAddress][zrxToken.address].minus(
                        signedOrder.makerFee,
                    );
                    erc20Balances[takerAddress][defaultMakerAssetAddress] = erc20Balances[takerAddress][
                        defaultMakerAssetAddress
                    ].add(signedOrder.makerAssetAmount);
                    erc20Balances[takerAddress][defaultTakerAssetAddress] = erc20Balances[takerAddress][
                        defaultTakerAssetAddress
                    ].minus(signedOrder.takerAssetAmount);
                    erc20Balances[takerAddress][zrxToken.address] = erc20Balances[takerAddress][zrxToken.address].minus(
                        signedOrder.takerFee,
                    );
                    erc20Balances[feeRecipientAddress][zrxToken.address] = erc20Balances[feeRecipientAddress][
                        zrxToken.address
                    ].add(signedOrder.makerFee.add(signedOrder.takerFee));
                });
                await exchangeWrapper.marketSellOrdersNoThrowAsync(signedOrders, takerAddress, {
                    takerAssetFillAmount,
                });

                const newBalances = await erc20Wrapper.getBalancesAsync();
                expect(newBalances).to.be.deep.equal(erc20Balances);
            });

            it('should throw when a signedOrder does not use the same makerAssetAddress', async () => {
                signedOrders = [
                    orderFactory.newSignedOrder(),
                    orderFactory.newSignedOrder({
                        makerAssetData: assetProxyUtils.encodeERC20ProxyData(zrxToken.address),
                    }),
                    orderFactory.newSignedOrder(),
                ];

                return expect(
                    exchangeWrapper.marketBuyOrdersNoThrowAsync(signedOrders, takerAddress, {
                        makerAssetFillAmount: ZeroEx.toBaseUnitAmount(new BigNumber(1000), 18),
                    }),
                ).to.be.rejectedWith(constants.REVERT);
            });
        });

        describe('batchCancelOrders', () => {
            it('should be able to cancel multiple signedOrders', async () => {
                const takerAssetCancelAmounts = _.map(signedOrders, signedOrder => signedOrder.takerAssetAmount);
                await exchangeWrapper.batchCancelOrdersAsync(signedOrders, makerAddress);

                await exchangeWrapper.batchFillOrdersAsync(signedOrders, takerAddress, {
                    takerAssetFillAmounts: takerAssetCancelAmounts,
                });
                const newBalances = await erc20Wrapper.getBalancesAsync();
                expect(erc20Balances).to.be.deep.equal(newBalances);
            });
        });
    });
}); // tslint:disable-line:max-file-line-count<|MERGE_RESOLUTION|>--- conflicted
+++ resolved
@@ -74,12 +74,8 @@
         erc721TakerAssetId = erc721Balances[takerAddress][erc721Token.address][0];
 
         const exchangeInstance = await deployer.deployAsync(ContractName.Exchange, [
-<<<<<<< HEAD
-            assetProxyUtils.encodeERC20ProxyData(zrx.address),
-=======
             assetProxyDispatcher.address,
             assetProxyUtils.encodeERC20ProxyData(zrxToken.address),
->>>>>>> fd041e29
         ]);
         exchange = new ExchangeContract(exchangeInstance.abi, exchangeInstance.address, provider);
         zeroEx = new ZeroEx(provider, {
