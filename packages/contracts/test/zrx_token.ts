--- conflicted
+++ resolved
@@ -6,17 +6,10 @@
 import * as Web3 from 'web3';
 
 import { ZRXTokenContract } from '../src/contract_wrappers/generated/zrx_token';
-<<<<<<< HEAD
+import { artifacts } from '../src/utils/artifacts';
+import { chaiSetup } from '../src/utils/chai_setup';
 import { constants } from '../src/utils/constants';
-import { ContractName } from '../src/utils/types';
-=======
-import { artifacts } from '../util/artifacts';
-import { constants } from '../util/constants';
-import { ContractName } from '../util/types';
->>>>>>> 6aed4fb1
-
-import { chaiSetup } from './utils/chai_setup';
-import { provider, txDefaults, web3Wrapper } from './utils/web3_wrapper';
+import { provider, txDefaults, web3Wrapper } from '../src/utils/web3_wrapper';
 
 chaiSetup.configure();
 const expect = chai.expect;
@@ -39,14 +32,8 @@
         zeroEx = new ZeroEx(provider, {
             networkId: constants.TESTRPC_NETWORK_ID,
         });
-<<<<<<< HEAD
-        const zrxInstance = await deployer.deployAsync(ContractName.ZRXToken);
-        zrxToken = new ZRXTokenContract(zrxInstance.abi, zrxInstance.address, provider);
+        zrxToken = await ZRXTokenContract.deployFrom0xArtifactAsync(artifacts.ZRX, provider, txDefaults);
         zrxAddress = zrxToken.address;
-=======
-        zrx = await ZRXTokenContract.deployFrom0xArtifactAsync(artifacts.ZRX, provider, txDefaults);
-        zrxAddress = zrx.address;
->>>>>>> 6aed4fb1
         MAX_UINT = zeroEx.token.UNLIMITED_ALLOWANCE_IN_BASE_UNITS;
     });
     beforeEach(async () => {
