--- conflicted
+++ resolved
@@ -1,10 +1,6 @@
 {
     "name": "@0x/web3-wrapper",
-<<<<<<< HEAD
-    "version": "6.0.13",
-=======
     "version": "6.1.0-beta.0",
->>>>>>> 8e6d92ca
     "engines": {
         "node": ">=6.12"
     },
@@ -63,19 +59,11 @@
         "typescript": "3.0.1"
     },
     "dependencies": {
-<<<<<<< HEAD
-        "@0x/assert": "^2.1.6",
-        "@0x/json-schemas": "^4.0.2",
-        "@0x/typescript-typings": "^4.3.0",
-        "@0x/utils": "^4.5.2",
-        "ethereum-types": "^2.1.6",
-=======
         "@0x/assert": "^2.2.0-beta.0",
         "@0x/json-schemas": "^4.1.0-beta.0",
         "@0x/typescript-typings": "^4.4.0-beta.0",
         "@0x/utils": "^4.6.0-beta.0",
         "ethereum-types": "^2.2.0-beta.0",
->>>>>>> 8e6d92ca
         "ethereumjs-util": "^5.1.1",
         "ethers": "~4.0.4",
         "lodash": "^4.17.11"
