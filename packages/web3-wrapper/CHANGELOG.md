--- conflicted
+++ resolved
@@ -5,13 +5,10 @@
 
 CHANGELOG
 
-<<<<<<< HEAD
-=======
 ## v3.2.1 - _December 13, 2018_
 
     * Dependencies updated
 
->>>>>>> 6d45becc
 ## v3.2.0 - _December 11, 2018_
 
     * Return `value` and `gasPrice` as BigNumbers to avoid loss of precision errors (#1402)
