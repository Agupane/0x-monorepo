--- conflicted
+++ resolved
@@ -1,7 +1,6 @@
 [
     {
-<<<<<<< HEAD
-        "version": "2.4.2",
+        "version": "2.4.4",
         "changes": [
             {
                 "note": "Add `OrderStatus` type",
@@ -11,11 +10,13 @@
                 "note": "Add `OrderInfo`, `FillResults`, `MatchedFillResults`, `BatchMatchedFillResults` types",
                 "pr": 2031
             },
-            ,
             {
                 "note": "Add status types for Staking contracts",
                 "pr": 1910
-=======
+            }
+        ]
+    },
+    {
         "timestamp": 1568744790,
         "version": "2.4.3",
         "changes": [
@@ -30,7 +31,6 @@
         "changes": [
             {
                 "note": "Dependencies updated"
->>>>>>> ec92cea5
             }
         ]
     },
