--- conflicted
+++ resolved
@@ -1,16 +1,12 @@
 [
     {
-<<<<<<< HEAD
-        "version": "0.8.2",
-        "changes": [
-            {
-                "note": "Add `ECSignatureBuffer`"
-=======
         "version": "1.0.0",
         "changes": [
             {
                 "notes": "Updated types for V2 of 0x protocol"
->>>>>>> 328da214
+            },
+            {
+                "note": "Add `ECSignatureBuffer`"
             }
         ]
     },
