{
    "name": "@0x/react-shared",
<<<<<<< HEAD
    "version": "1.0.24",
=======
    "version": "1.0.25",
>>>>>>> 6d45becc
    "engines": {
        "node": ">=6.12"
    },
    "description": "0x shared react components",
    "main": "lib/index.js",
    "types": "lib/index.d.ts",
    "scripts": {
        "lint": "tslint --format stylish --project .",
        "build": "tsc",
        "build:ci": "yarn build",
        "watch_without_deps": "tsc -w",
        "clean": "shx rm -rf lib"
    },
    "author": "Fabio Berger",
    "license": "Apache-2.0",
    "bugs": {
        "url": "https://github.com/0xProject/0x-monorepo/issues"
    },
    "homepage": "https://github.com/0xProject/0x-monorepo/packages/react-shared/README.md",
    "repository": {
        "type": "git",
        "url": "https://github.com/0xProject/0x-monorepo.git"
    },
    "devDependencies": {
<<<<<<< HEAD
        "@0x/dev-utils": "^1.0.20",
        "@0x/tslint-config": "^1.0.10",
=======
        "@0x/dev-utils": "^1.0.21",
        "@0x/tslint-config": "^2.0.0",
>>>>>>> 6d45becc
        "make-promises-safe": "^1.1.0",
        "shx": "^0.2.2",
        "tslint": "^5.9.1",
        "typescript": "3.0.1"
    },
    "dependencies": {
<<<<<<< HEAD
        "@0x/types": "^1.4.0",
=======
        "@0x/types": "^1.4.1",
>>>>>>> 6d45becc
        "@material-ui/core": "^3.0.1",
        "@types/is-mobile": "0.3.0",
        "@types/lodash": "4.14.104",
        "@types/material-ui": "0.18.0",
        "@types/node": "*",
        "@types/react": "*",
        "@types/react-dom": "*",
        "@types/react-router-dom": "^4.0.4",
        "@types/react-scroll": "1.5.3",
        "@types/styled-components": "^4.0.0",
        "@types/valid-url": "^1.0.2",
        "basscss": "^8.0.3",
        "change-case": "^3.0.2",
        "is-mobile": "^0.2.2",
        "lodash": "^4.17.5",
        "material-ui": "^0.20.0",
        "react": "^16.4.2",
        "react-dom": "^16.4.2",
        "react-highlight": "0xproject/react-highlight#2f40a42e0a3f0ad126f9f42d505b97b603fc7162",
        "react-markdown": "^3.2.2",
        "react-router-dom": "^4.1.1",
        "react-scroll": "0xproject/react-scroll#pr-330-and-replace-state",
        "styled-components": "^3.3.0",
        "valid-url": "^1.0.9"
    },
    "publishConfig": {
        "access": "public"
    }
}<|MERGE_RESOLUTION|>--- conflicted
+++ resolved
@@ -1,10 +1,6 @@
 {
     "name": "@0x/react-shared",
-<<<<<<< HEAD
-    "version": "1.0.24",
-=======
     "version": "1.0.25",
->>>>>>> 6d45becc
     "engines": {
         "node": ">=6.12"
     },
@@ -29,24 +25,15 @@
         "url": "https://github.com/0xProject/0x-monorepo.git"
     },
     "devDependencies": {
-<<<<<<< HEAD
-        "@0x/dev-utils": "^1.0.20",
-        "@0x/tslint-config": "^1.0.10",
-=======
         "@0x/dev-utils": "^1.0.21",
         "@0x/tslint-config": "^2.0.0",
->>>>>>> 6d45becc
         "make-promises-safe": "^1.1.0",
         "shx": "^0.2.2",
         "tslint": "^5.9.1",
         "typescript": "3.0.1"
     },
     "dependencies": {
-<<<<<<< HEAD
-        "@0x/types": "^1.4.0",
-=======
         "@0x/types": "^1.4.1",
->>>>>>> 6d45becc
         "@material-ui/core": "^3.0.1",
         "@types/is-mobile": "0.3.0",
         "@types/lodash": "4.14.104",
