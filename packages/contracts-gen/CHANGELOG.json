--- conflicted
+++ resolved
@@ -1,8 +1,11 @@
 [
     {
-<<<<<<< HEAD
-        "version": "1.1.1",
+        "version": "1.1.0",
         "changes": [
+            {
+                "note": "Generate boilerplate for all contracts if none are specified or if all contracts identifier is used",
+                "pr": 2055
+            },
             {
                 "note": "Fixed sorting in artifact generation",
                 "pr": 1910
@@ -10,12 +13,6 @@
         ]
     },
     {
-        "version": "1.1.0",
-        "changes": [
-            {
-                "note": "Generate boilerplate for all contracts if none are specified or if all contracts identifier is used",
-                "pr": 2055
-=======
         "timestamp": 1568744790,
         "version": "1.0.15",
         "changes": [
@@ -30,7 +27,6 @@
         "changes": [
             {
                 "note": "Dependencies updated"
->>>>>>> ec92cea5
             }
         ]
     },
