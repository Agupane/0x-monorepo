[
    {
<<<<<<< HEAD
        "version": "3.0.0",
        "changes": [
            {
                "note": "Change the way we detect BN to work with the newest ethers.js",
                "pr": 1069
=======
        "timestamp": 1537907159,
        "version": "2.0.5",
        "changes": [
            {
                "note": "Dependencies updated"
            }
        ]
    },
    {
        "timestamp": 1537875740,
        "version": "2.0.4",
        "changes": [
            {
                "note": "Dependencies updated"
            }
        ]
    },
    {
        "timestamp": 1537541580,
        "version": "2.0.3",
        "changes": [
            {
                "note": "Dependencies updated"
>>>>>>> 13aa98f0
            }
        ]
    },
    {
        "timestamp": 1536142250,
        "version": "2.0.2",
        "changes": [
            {
                "note": "Dependencies updated"
            }
        ]
    },
    {
        "timestamp": 1535377027,
        "version": "2.0.1",
        "changes": [
            {
                "note": "Dependencies updated"
            }
        ]
    },
    {
        "timestamp": 1535133899,
        "version": "2.0.0",
        "changes": [
            {
                "note": "Dependencies updated"
            }
        ]
    },
    {
        "version": "2.0.0-rc.1",
        "changes": [
            {
                "pr": 915,
                "note": "Added strict encoding/decoding checks for sendTransaction and call"
            }
        ],
        "timestamp": 1534210131
    },
    {
        "timestamp": 1532619515,
        "version": "1.0.4",
        "changes": [
            {
                "note": "Dependencies updated"
            }
        ]
    },
    {
        "timestamp": 1532614997,
        "version": "1.0.3",
        "changes": [
            {
                "note": "Dependencies updated"
            }
        ]
    },
    {
        "timestamp": 1532605697,
        "version": "1.0.2",
        "changes": [
            {
                "note": "Dependencies updated"
            }
        ]
    },
    {
        "timestamp": 1532357734,
        "version": "1.0.1",
        "changes": [
            {
                "note": "Dependencies updated"
            }
        ]
    },
    {
        "timestamp": 1532043000,
        "version": "1.0.0",
        "changes": [
            {
                "note": "Dependencies updated"
            }
        ]
    },
    {
        "timestamp": 1531919263,
        "version": "0.3.6",
        "changes": [
            {
                "note": "Dependencies updated"
            }
        ]
    },
    {
        "timestamp": 1531149657,
        "version": "0.3.5",
        "changes": [
            {
                "note": "Dependencies updated"
            }
        ]
    },
    {
        "version": "0.3.4",
        "changes": [
            {
                "note":
                    "Update EthersJs to fix the `value.toLowerCase()` is not a function bug caused by `ethers.js` breaking patch version https://github.com/ethers-io/ethers.js/issues/201"
            }
        ],
        "timestamp": 1529397769
    },
    {
        "timestamp": 1527810075,
        "version": "0.3.3",
        "changes": [
            {
                "note": "Incorrect publish that was unpublished"
            }
        ]
    },
    {
        "timestamp": 1527008270,
        "version": "0.3.2",
        "changes": [
            {
                "note": "Dependencies updated"
            }
        ]
    },
    {
        "timestamp": 1525477860,
        "version": "0.3.1",
        "changes": [
            {
                "note": "Dependencies updated"
            }
        ]
    },
    {
        "version": "0.3.0",
        "changes": [
            {
                "note": "Update ethers-contracts to ethers.js",
                "pr": 540
            }
        ],
        "timestamp": 1525428773
    },
    {
        "timestamp": 1524044013,
        "version": "0.2.1",
        "changes": [
            {
                "note": "Dependencies updated"
            }
        ]
    },
    {
        "version": "0.2.0",
        "changes": [
            {
                "note": "Contract wrappers now accept Provider and defaults instead of Web3Wrapper",
                "pr": 501
            }
        ],
        "timestamp": 1523462196
    },
    {
        "version": "0.1.0",
        "changes": [
            {
                "note": "Add tests for traversing ABI tree",
                "pr": 485
            },
            {
                "note": "Fix ABI tuples traversing",
                "pr": 485
            },
            {
                "note": "Fix ABI arrays traversing",
                "pr": 485
            }
        ],
        "timestamp": 1522673609
    },
    {
        "timestamp": 1522658513,
        "version": "0.0.6",
        "changes": [
            {
                "note": "Dependencies updated"
            }
        ]
    },
    {
        "version": "0.0.2",
        "changes": [
            {
                "note": "Initial release"
            }
        ],
        "timestamp": 1520089200
    }
]<|MERGE_RESOLUTION|>--- conflicted
+++ resolved
@@ -1,12 +1,14 @@
 [
     {
-<<<<<<< HEAD
         "version": "3.0.0",
         "changes": [
             {
                 "note": "Change the way we detect BN to work with the newest ethers.js",
                 "pr": 1069
-=======
+            }
+        ]
+    },
+    {
         "timestamp": 1537907159,
         "version": "2.0.5",
         "changes": [
@@ -30,7 +32,6 @@
         "changes": [
             {
                 "note": "Dependencies updated"
->>>>>>> 13aa98f0
             }
         ]
     },
