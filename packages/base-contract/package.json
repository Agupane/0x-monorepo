{
    "name": "@0x/base-contract",
<<<<<<< HEAD
    "version": "5.4.0",
=======
    "version": "5.5.0-beta.0",
>>>>>>> 8e6d92ca
    "engines": {
        "node": ">=6.12"
    },
    "description": "0x Base TS contract",
    "main": "lib/src/index.js",
    "types": "lib/src/index.d.ts",
    "scripts": {
        "build": "tsc -b",
        "build:ci": "yarn build",
        "clean": "shx rm -rf lib",
        "test": "yarn run_mocha",
        "rebuild_and_test": "run-s clean build test",
        "test:circleci": "yarn test:coverage",
        "run_mocha": "mocha --require source-map-support/register --require make-promises-safe lib/test/**/*_test.js --bail --exit",
        "test:coverage": "nyc npm run test --all && yarn coverage:report:lcov",
        "coverage:report:lcov": "nyc report --reporter=text-lcov > coverage/lcov.info",
        "lint": "tslint --format stylish --project .",
        "fix": "tslint --format stylish --fix --project ."
    },
    "license": "Apache-2.0",
    "repository": {
        "type": "git",
        "url": "https://github.com/0xProject/0x-monorepo.git"
    },
    "bugs": {
        "url": "https://github.com/0xProject/0x-monorepo/issues"
    },
    "homepage": "https://github.com/0xProject/0x-monorepo/packages/base-contract/README.md",
    "devDependencies": {
        "@0x/tslint-config": "^3.0.1",
        "@types/lodash": "4.14.104",
        "@types/mocha": "^5.2.7",
        "chai": "^4.0.1",
        "make-promises-safe": "^1.1.0",
        "mocha": "^6.2.0",
        "npm-run-all": "^4.1.2",
        "shx": "^0.2.2",
        "tslint": "5.11.0",
        "typescript": "3.0.1"
    },
    "dependencies": {
<<<<<<< HEAD
        "@0x/assert": "^2.1.6",
        "@0x/json-schemas": "^4.0.2",
        "@0x/typescript-typings": "^4.3.0",
        "@0x/utils": "^4.5.2",
        "@0x/web3-wrapper": "^6.0.13",
        "ethereum-types": "^2.1.6",
=======
        "@0x/assert": "^2.2.0-beta.0",
        "@0x/json-schemas": "^4.1.0-beta.0",
        "@0x/types": "^2.5.0-beta.0",
        "@0x/typescript-typings": "^4.4.0-beta.0",
        "@0x/utils": "^4.6.0-beta.0",
        "@0x/web3-wrapper": "^6.1.0-beta.0",
        "ethereum-types": "^2.2.0-beta.0",
>>>>>>> 8e6d92ca
        "ethereumjs-account": "^3.0.0",
        "ethereumjs-blockstream": "^7.0.0",
        "ethereumjs-util": "^5.1.1",
        "ethereumjs-vm": "^4.0.0",
        "ethers": "~4.0.4",
        "js-sha3": "^0.7.0",
        "lodash": "^4.17.11",
        "uuid": "^3.3.2"
    },
    "publishConfig": {
        "access": "public"
    }
}<|MERGE_RESOLUTION|>--- conflicted
+++ resolved
@@ -1,10 +1,6 @@
 {
     "name": "@0x/base-contract",
-<<<<<<< HEAD
-    "version": "5.4.0",
-=======
     "version": "5.5.0-beta.0",
->>>>>>> 8e6d92ca
     "engines": {
         "node": ">=6.12"
     },
@@ -46,14 +42,6 @@
         "typescript": "3.0.1"
     },
     "dependencies": {
-<<<<<<< HEAD
-        "@0x/assert": "^2.1.6",
-        "@0x/json-schemas": "^4.0.2",
-        "@0x/typescript-typings": "^4.3.0",
-        "@0x/utils": "^4.5.2",
-        "@0x/web3-wrapper": "^6.0.13",
-        "ethereum-types": "^2.1.6",
-=======
         "@0x/assert": "^2.2.0-beta.0",
         "@0x/json-schemas": "^4.1.0-beta.0",
         "@0x/types": "^2.5.0-beta.0",
@@ -61,7 +49,6 @@
         "@0x/utils": "^4.6.0-beta.0",
         "@0x/web3-wrapper": "^6.1.0-beta.0",
         "ethereum-types": "^2.2.0-beta.0",
->>>>>>> 8e6d92ca
         "ethereumjs-account": "^3.0.0",
         "ethereumjs-blockstream": "^7.0.0",
         "ethereumjs-util": "^5.1.1",
