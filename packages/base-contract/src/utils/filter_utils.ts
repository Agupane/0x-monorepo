<<<<<<< HEAD
=======
import { IndexedFilterValues } from '@0x/types';
import { BigNumber } from '@0x/utils';
>>>>>>> 8e6d92ca
import { BlockRange, ContractAbi, EventAbi, FilterObject, LogEntry } from 'ethereum-types';
import * as ethUtil from 'ethereumjs-util';
import * as jsSHA3 from 'js-sha3';
import * as _ from 'lodash';
import * as uuid from 'uuid/v4';

<<<<<<< HEAD
import { IndexedFilterValues } from '../types';

=======
>>>>>>> 8e6d92ca
const TOPIC_LENGTH = 32;

export const filterUtils = {
    generateUUID(): string {
        return uuid();
    },
    getFilter<ContractEvents extends string>(
        address: string,
        eventName: ContractEvents,
        indexFilterValues: IndexedFilterValues,
        abi: ContractAbi,
        blockRange?: BlockRange,
    ): FilterObject {
        const eventAbi = _.find(abi, { name: eventName }) as EventAbi;
        const eventSignature = filterUtils.getEventSignatureFromAbiByName(eventAbi);
        const topicForEventSignature = ethUtil.addHexPrefix(jsSHA3.keccak256(eventSignature));
        const topicsForIndexedArgs = filterUtils.getTopicsForIndexedArgs(eventAbi, indexFilterValues);
        const topics = [topicForEventSignature, ...topicsForIndexedArgs];
        let filter: FilterObject = {
            address,
            topics,
        };
        if (blockRange !== undefined) {
            filter = {
                ...blockRange,
                ...filter,
            };
        }
        return filter;
    },
    getEventSignatureFromAbiByName(eventAbi: EventAbi): string {
        const types = _.map(eventAbi.inputs, 'type');
        const signature = `${eventAbi.name}(${types.join(',')})`;
        return signature;
    },
    getTopicsForIndexedArgs(abi: EventAbi, indexFilterValues: IndexedFilterValues): Array<string | null> {
        const topics: Array<string | null> = [];
        for (const eventInput of abi.inputs) {
            if (!eventInput.indexed) {
                continue;
            }
            if (indexFilterValues[eventInput.name] === undefined) {
                // Null is a wildcard topic in a JSON-RPC call
                topics.push(null);
            } else {
                // tslint:disable: no-unnecessary-type-assertion
                let value = indexFilterValues[eventInput.name] as any;
                if (BigNumber.isBigNumber(value)) {
                    // tslint:disable-next-line custom-no-magic-numbers
                    value = ethUtil.fromSigned(value.toString(10) as any);
                }
                // tslint:enable: no-unnecessary-type-assertion
                const buffer = ethUtil.toBuffer(value);
                const paddedBuffer = ethUtil.setLengthLeft(buffer, TOPIC_LENGTH);
                const topic = ethUtil.bufferToHex(paddedBuffer);
                topics.push(topic);
            }
        }
        return topics;
    },
    matchesFilter(log: LogEntry, filter: FilterObject): boolean {
        if (filter.address !== undefined && log.address !== filter.address) {
            return false;
        }
        if (filter.topics !== undefined) {
            return filterUtils.doesMatchTopics(log.topics, filter.topics);
        }
        return true;
    },
    doesMatchTopics(logTopics: string[], filterTopics: Array<string[] | string | null>): boolean {
        const matchesTopic = _.zipWith(logTopics, filterTopics, filterUtils.matchesTopic.bind(filterUtils));
        const doesMatchTopics = _.every(matchesTopic);
        return doesMatchTopics;
    },
    matchesTopic(logTopic: string, filterTopic: string[] | string | null): boolean {
        if (_.isArray(filterTopic)) {
            return _.includes(filterTopic, logTopic);
        }
        if (_.isString(filterTopic)) {
            return filterTopic === logTopic;
        }
        // null topic is a wildcard
        return true;
    },
};<|MERGE_RESOLUTION|>--- conflicted
+++ resolved
@@ -1,19 +1,11 @@
-<<<<<<< HEAD
-=======
 import { IndexedFilterValues } from '@0x/types';
 import { BigNumber } from '@0x/utils';
->>>>>>> 8e6d92ca
 import { BlockRange, ContractAbi, EventAbi, FilterObject, LogEntry } from 'ethereum-types';
 import * as ethUtil from 'ethereumjs-util';
 import * as jsSHA3 from 'js-sha3';
 import * as _ from 'lodash';
 import * as uuid from 'uuid/v4';
 
-<<<<<<< HEAD
-import { IndexedFilterValues } from '../types';
-
-=======
->>>>>>> 8e6d92ca
 const TOPIC_LENGTH = 32;
 
 export const filterUtils = {
