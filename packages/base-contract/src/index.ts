import { assert } from '@0x/assert';
import { schemas } from '@0x/json-schemas';
import {
    AbiEncoder,
    abiUtils,
    BigNumber,
    decodeBytesAsRevertError,
    decodeThrownErrorAsRevertError,
    providerUtils,
    RevertError,
    StringRevertError,
} from '@0x/utils';
import { Web3Wrapper } from '@0x/web3-wrapper';
import {
    AbiDefinition,
    AbiType,
    CallData,
    ConstructorAbi,
    ContractAbi,
    DataItem,
    MethodAbi,
    SupportedProvider,
    TxData,
    TxDataPayable,
} from 'ethereum-types';
<<<<<<< HEAD
=======
import Account from 'ethereumjs-account';
import * as util from 'ethereumjs-util';
import { default as VM } from 'ethereumjs-vm';
import PStateManager from 'ethereumjs-vm/dist/state/promisified';
import * as ethers from 'ethers';
>>>>>>> ec92cea5
import * as _ from 'lodash';

import { formatABIDataItem } from './utils';

export { SubscriptionManager } from './subscription_manager';

export * from './types';

export interface AbiEncoderByFunctionSignature {
    [key: string]: AbiEncoder.Method;
}

const ARBITRARY_PRIVATE_KEY = 'e331b6d69882b4cb4ea581d88e0b604039a3de5967688d3dcffdd2270c0fd109';

// tslint:disable: max-classes-per-file
/**
 * @dev A promise-compatible type that exposes a `txHash` field.
 *      Not used by BaseContract, but generated contracts will return it in
 *      `awaitTransactionSuccessAsync()`.
 *      Maybe there's a better place for this.
 */
export class PromiseWithTransactionHash<T> implements Promise<T> {
    public readonly txHashPromise: Promise<string>;
    private readonly _promise: Promise<T>;
    constructor(txHashPromise: Promise<string>, promise: Promise<T>) {
        this.txHashPromise = txHashPromise;
        this._promise = promise;
    }
    // tslint:disable:promise-function-async
    // tslint:disable:async-suffix
    public then<TResult>(
        onFulfilled?: (v: T) => TResult | Promise<TResult>,
        onRejected?: (reason: any) => Promise<never>,
    ): Promise<TResult> {
        return this._promise.then<TResult>(onFulfilled, onRejected);
    }
    public catch<TResult>(onRejected?: (reason: any) => Promise<TResult>): Promise<TResult | T> {
        return this._promise.catch(onRejected);
    }
    // tslint:enable:promise-function-async
    // tslint:enable:async-suffix
    get [Symbol.toStringTag](): 'Promise' {
        return this._promise[Symbol.toStringTag];
    }
}

export class BaseContract {
    protected _abiEncoderByFunctionSignature: AbiEncoderByFunctionSignature;
    protected _web3Wrapper: Web3Wrapper;
    public abi: ContractAbi;
    public address: string;
    public contractName: string;
    public constructorArgs: any[] = [];
    private _evmIfExists?: VM;
    private _evmAccountIfExists?: Buffer;
    protected static _formatABIDataItemList(
        abis: DataItem[],
        values: any[],
        formatter: (type: string, value: any) => any,
    ): any {
        return _.map(values, (value: any, i: number) => formatABIDataItem(abis[i], value, formatter));
    }
    protected static _lowercaseAddress(type: string, value: string): string {
        return type === 'address' ? value.toLowerCase() : value;
    }
    protected static _bigNumberToString(_type: string, value: any): any {
        return BigNumber.isBigNumber(value) ? value.toString() : value;
    }
    protected static _lookupConstructorAbi(abi: ContractAbi): ConstructorAbi {
        const constructorAbiIfExists = _.find(
            abi,
            (abiDefinition: AbiDefinition) => abiDefinition.type === AbiType.Constructor,
            // tslint:disable-next-line:no-unnecessary-type-assertion
        ) as ConstructorAbi | undefined;
        if (constructorAbiIfExists !== undefined) {
            return constructorAbiIfExists;
        } else {
            // If the constructor is not explicitly defined, it won't be included in the ABI. It is
            // still callable however, so we construct what the ABI would look like were it to exist.
            const defaultConstructorAbi: ConstructorAbi = {
                type: AbiType.Constructor,
                stateMutability: 'nonpayable',
                payable: false,
                inputs: [],
            };
            return defaultConstructorAbi;
        }
    }
    protected static async _applyDefaultsToTxDataAsync<T extends Partial<TxData | TxDataPayable>>(
        txData: T,
        txDefaults: Partial<TxData> | undefined,
        estimateGasAsync?: (txData: T) => Promise<number>,
    ): Promise<TxData> {
        // Gas amount sourced with the following priorities:
        // 1. Optional param passed in to public method call
        // 2. Global config passed in at library instantiation
        // 3. Gas estimate calculation + safety margin
        const removeUndefinedProperties = _.pickBy.bind(_);
        const finalTxDefaults: Partial<TxData> = txDefaults || {};
        const txDataWithDefaults = {
            ...removeUndefinedProperties(finalTxDefaults),
            ...removeUndefinedProperties(txData),
        };
        if (txDataWithDefaults.gas === undefined && estimateGasAsync !== undefined) {
            txDataWithDefaults.gas = await estimateGasAsync(txDataWithDefaults);
        }
        return txDataWithDefaults;
    }
    protected static _throwIfCallResultIsRevertError(rawCallResult: string): void {
        // Try to decode the call result as a revert error.
        let revert: RevertError;
        try {
            revert = decodeBytesAsRevertError(rawCallResult);
        } catch (err) {
            // Can't decode it as a revert error, so assume it didn't revert.
            return;
        }
        throw revert;
    }
    protected static _throwIfThrownErrorIsRevertError(error: Error): void {
        // Try to decode a thrown error.
        let revertError: RevertError;
        try {
            revertError = decodeThrownErrorAsRevertError(error);
            // Re-cast StringRevertErrors as plain Errors for backwards-compatibility.
            if (revertError instanceof StringRevertError) {
                throw new Error(revertError.values.message as string);
            }
        } catch (err) {
            // Can't decode it.
            return;
        }
        throw revertError;
    }
    // Throws if the given arguments cannot be safely/correctly encoded based on
    // the given inputAbi. An argument may not be considered safely encodeable
    // if it overflows the corresponding Solidity type, there is a bug in the
    // encoder, or the encoder performs unsafe type coercion.
    public static strictArgumentEncodingCheck(inputAbi: DataItem[], args: any[]): string {
        const abiEncoder = AbiEncoder.create(inputAbi);
        const params = abiUtils.parseEthersParams(inputAbi);
        const rawEncoded = abiEncoder.encode(args);
        const rawDecoded = abiEncoder.decodeAsArray(rawEncoded);
        for (let i = 0; i < rawDecoded.length; i++) {
            const original = args[i];
            const decoded = rawDecoded[i];
            if (!abiUtils.isAbiDataEqual(params.names[i], params.types[i], original, decoded)) {
                throw new Error(
                    `Cannot safely encode argument: ${params.names[i]} (${original}) of type ${
                        params.types[i]
                    }. (Possible type overflow or other encoding error)`,
                );
            }
        }
        return rawEncoded;
    }
    public async evmExecAsync(input: Buffer): Promise<string> {
        const addressBuf = Buffer.from(this.address.substr(2), 'hex');
        // should only run once, the first time it is called
        if (this._evmIfExists === undefined) {
            const vm = new VM({});
            const psm = new PStateManager(vm.stateManager);

            // create an account with 1 ETH
            const accountPk = Buffer.from(ARBITRARY_PRIVATE_KEY, 'hex');
            const accountAddress = util.privateToAddress(accountPk);
            const account = new Account({ balance: 1e18 });
            await psm.putAccount(accountAddress, account);

            // 'deploy' the contract
            const contractCode = await this._web3Wrapper.getContractCodeAsync(this.address);
            const deployedBytecode = Buffer.from(contractCode.substr(2), 'hex');
            await psm.putContractCode(addressBuf, deployedBytecode);

            // save for later
            this._evmIfExists = vm;
            this._evmAccountIfExists = accountAddress;
        }
        const result = await this._evmIfExists.runCall({
            to: addressBuf,
            caller: this._evmAccountIfExists,
            origin: this._evmAccountIfExists,
            data: input,
        });

        const hexReturnValue = `0x${result.execResult.returnValue.toString('hex')}`;
        return hexReturnValue;
    }
    protected _lookupAbiEncoder(functionSignature: string): AbiEncoder.Method {
        const abiEncoder = this._abiEncoderByFunctionSignature[functionSignature];
        if (abiEncoder === undefined) {
            throw new Error(`Failed to lookup method with function signature '${functionSignature}'`);
        }
        return abiEncoder;
    }
    protected _lookupAbi(functionSignature: string): MethodAbi {
        const methodAbi = _.find(this.abi, (abiDefinition: AbiDefinition) => {
            if (abiDefinition.type !== AbiType.Function) {
                return false;
            }
            // tslint:disable-next-line:no-unnecessary-type-assertion
            const abiFunctionSignature = new AbiEncoder.Method(abiDefinition as MethodAbi).getSignature();
            if (abiFunctionSignature === functionSignature) {
                return true;
            }
            return false;
        }) as MethodAbi;
        return methodAbi;
    }
    protected _strictEncodeArguments(functionSignature: string, functionArguments: any): string {
        const abiEncoder = this._lookupAbiEncoder(functionSignature);
        const inputAbi = abiEncoder.getDataItem().components;
        if (inputAbi === undefined) {
            throw new Error(`Undefined Method Input ABI`);
        }
        const abiEncodedArguments = abiEncoder.encode(functionArguments);
        return abiEncodedArguments;
    }
    /// @dev Constructs a contract wrapper.
    /// @param contractName Name of contract.
    /// @param abi of the contract.
    /// @param address of the deployed contract.
    /// @param supportedProvider for communicating with an ethereum node.
    /// @param logDecodeDependencies the name and ABI of contracts whose event logs are
    ///        decoded by this wrapper.
    constructor(
        contractName: string,
        abi: ContractAbi,
        address: string,
        supportedProvider: SupportedProvider,
        callAndTxnDefaults?: Partial<CallData>,
        logDecodeDependencies?: { [contractName: string]: ContractAbi },
    ) {
        assert.isString('contractName', contractName);
        assert.isETHAddressHex('address', address);
        const provider = providerUtils.standardizeOrThrow(supportedProvider);
        if (callAndTxnDefaults !== undefined) {
            assert.doesConformToSchema('callAndTxnDefaults', callAndTxnDefaults, schemas.callDataSchema, [
                schemas.addressSchema,
                schemas.numberSchema,
                schemas.jsNumber,
            ]);
        }
        this.contractName = contractName;
        this._web3Wrapper = new Web3Wrapper(provider, callAndTxnDefaults);
        this.abi = abi;
        this.address = address;
        const methodAbis = this.abi.filter(
            (abiDefinition: AbiDefinition) => abiDefinition.type === AbiType.Function,
        ) as MethodAbi[];
        this._abiEncoderByFunctionSignature = {};
        _.each(methodAbis, methodAbi => {
            const abiEncoder = new AbiEncoder.Method(methodAbi);
            const functionSignature = abiEncoder.getSignature();
            this._abiEncoderByFunctionSignature[functionSignature] = abiEncoder;
            this._web3Wrapper.abiDecoder.addABI(abi, contractName);
        });
        _.each(logDecodeDependencies, (dependencyAbi, dependencyName) => {
            this._web3Wrapper.abiDecoder.addABI(dependencyAbi, dependencyName);
        });
    }
}<|MERGE_RESOLUTION|>--- conflicted
+++ resolved
@@ -23,14 +23,10 @@
     TxData,
     TxDataPayable,
 } from 'ethereum-types';
-<<<<<<< HEAD
-=======
 import Account from 'ethereumjs-account';
 import * as util from 'ethereumjs-util';
 import { default as VM } from 'ethereumjs-vm';
 import PStateManager from 'ethereumjs-vm/dist/state/promisified';
-import * as ethers from 'ethers';
->>>>>>> ec92cea5
 import * as _ from 'lodash';
 
 import { formatABIDataItem } from './utils';
