[
    {
<<<<<<< HEAD
        "version": "8.3.0",
=======
        "timestamp": 1565296576,
        "version": "8.2.5",
        "changes": [
            {
                "note": "Dependencies updated"
            }
        ]
    },
    {
        "version": "8.2.4",
>>>>>>> 250c46d6
        "changes": [
            {
                "note": "Updated calls to <contract wrapper>.deploy0xArtifactAsync to include log decode dependencies.",
                "pr": 1995
            },
            {
                "note": "Fix isValidValidatorSignatureAsync",
                "pr": 2017
            }
        ],
        "timestamp": 1564604963
    },
    {
        "version": "8.2.3",
        "changes": [
            {
                "note": "Ensure `assetData` is word aligned",
                "pr": 1964
            }
        ],
        "timestamp": 1563957393
    },
    {
        "timestamp": 1563193019,
        "version": "8.2.2",
        "changes": [
            {
                "note": "Dependencies updated"
            }
        ]
    },
    {
        "timestamp": 1563047529,
        "version": "8.2.1",
        "changes": [
            {
                "note": "Dependencies updated"
            }
        ]
    },
    {
        "version": "8.2.0",
        "changes": [
            {
                "note": "Add support for encoding/decoding StaticCallProxy assetData",
                "pr": 1863
            },
            {
                "note": "Add support for marketSell utils",
                "pr": 1914
            },
            {
                "note": "Add support for encoding/decoding DutchAuction assetData",
                "pr": 1943
            },
            {
                "note": "Added `validateMakerTransferThrowIfInvalidAsync` to OrderValidationUtils",
                "pr": 1937
            }
        ],
        "timestamp": 1563006338
    },
    {
        "timestamp": 1558712885,
        "version": "8.1.1",
        "changes": [
            {
                "note": "Dependencies updated"
            }
        ]
    },
    {
        "version": "8.1.0",
        "changes": [
            {
                "note": "Add `ecSignTransactionAsync`",
                "pr": 1817
            }
        ],
        "timestamp": 1557961111
    },
    {
        "version": "8.0.2",
        "changes": [
            {
                "note": "Dependencies updated"
            }
        ],
        "timestamp": 1557799313
    },
    {
        "version": "8.0.0",
        "changes": [
            {
                "note": "Renamed `OrderError` to `TypedDataError`",
                "pr": 1792
            }
        ],
        "timestamp": 1557507213
    },
    {
        "version": "7.2.0",
        "changes": [
            {
                "note": "Added `orderCalculationUtils`",
                "pr": 1714
            }
        ],
        "timestamp": 1554997931
    },
    {
        "timestamp": 1553183790,
        "version": "7.1.1",
        "changes": [
            {
                "note": "Dependencies updated"
            }
        ]
    },
    {
        "version": "7.1.0",
        "changes": [
            {
                "note": "Add Coordinator EIP712 constants",
                "pr": 1705
            },
            {
                "note": "Added encoding/decoding for ERC1155 asset data",
                "pr": 1661
            }
        ],
        "timestamp": 1553091633
    },
    {
        "timestamp": 1551479279,
        "version": "7.0.2",
        "changes": [
            {
                "note": "Dependencies updated"
            }
        ]
    },
    {
        "timestamp": 1551220833,
        "version": "7.0.1",
        "changes": [
            {
                "note": "Dependencies updated"
            }
        ]
    },
    {
        "version": "7.0.0",
        "changes": [
            {
                "note": "Add support for EIP1193 providers & Web3.js providers >= 1.0-beta.38",
                "pr": 1627
            },
            {
                "note": "Update provider params to type SupportedProvider which outlines all supported providers",
                "pr": 1627
            }
        ],
        "timestamp": 1551130135
    },
    {
        "version": "6.1.0",
        "changes": [
            {
                "note": "Updated implementation of `generatePseudoRandomSalt` to use generator from @0x/utils",
                "pr": 1569
            }
        ],
        "timestamp": 1549733923
    },
    {
        "version": "6.0.1",
        "changes": [
            {
                "note": "Dependencies updated"
            }
        ],
        "timestamp": 1549547375
    },
    {
        "version": "6.0.0",
        "changes": {
            "note": "Stop exporting the EIP712 schemas"
        },
        "timestamp": 1549504360
    },
    {
        "version": "5.0.0",
        "changes": [
            {
                "note": "Add `transactionHashUtils`",
                "pr": 1576
            },
            {
                "note": "Refactor `eip712Utils` to allow custom domain params",
                "pr": 1576
            },
            {
                "note": "Export constant EIP712 params",
                "pr": 1576
            }
        ],
        "timestamp": 1549452781
    },
    {
        "version": "4.0.0",
        "changes": [
            {
                "note": "Upgrade the bignumber.js to v8.0.2",
                "pr": 1517
            },
            {
                "note": "Fix preSigned `isSignatureValidAsync` check",
                "pr": 1580
            }
        ],
        "timestamp": 1549373905
    },
    {
        "timestamp": 1547561734,
        "version": "3.1.2",
        "changes": [
            {
                "note": "Dependencies updated"
            }
        ]
    },
    {
        "timestamp": 1547225310,
        "version": "3.1.1",
        "changes": [
            {
                "note": "Dependencies updated"
            }
        ]
    },
    {
        "version": "3.1.0",
        "changes": [
            {
                "note": "Use new ABI encoder, add encoding/decoding logic for MultiAsset assetData, and add information to return values in orderStateUtils",
                "pr": 1363
            }
        ],
        "timestamp": 1547040760
    },
    {
        "version": "3.0.7",
        "changes": [
            {
                "note": "Dependencies updated"
            }
        ],
        "timestamp": 1544739608
    },
    {
        "version": "3.0.6",
        "changes": [
            {
                "note": "Fix bug in wallet signature type verification",
                "pr": 1414
            }
        ],
        "timestamp": 1544570656
    },
    {
        "timestamp": 1544482891,
        "version": "3.0.5",
        "changes": [
            {
                "note": "Dependencies updated"
            }
        ]
    },
    {
        "timestamp": 1543401373,
        "version": "3.0.4",
        "changes": [
            {
                "note": "Dependencies updated"
            }
        ]
    },
    {
        "timestamp": 1542821676,
        "version": "3.0.3",
        "changes": [
            {
                "note": "Dependencies updated"
            }
        ]
    },
    {
        "timestamp": 1542208198,
        "version": "3.0.2",
        "changes": [
            {
                "note": "Dependencies updated"
            }
        ]
    },
    {
        "timestamp": 1542134075,
        "version": "3.0.1",
        "changes": [
            {
                "note": "Dependencies updated"
            }
        ]
    },
    {
        "version": "3.0.0",
        "changes": [
            {
                "note": "Add signature validation, regular cancellation and `cancelledUpTo` checks to `validateOrderFillableOrThrowAsync`",
                "pr": 1235
            },
            {
                "note": "Improved the errors thrown by `validateOrderFillableOrThrowAsync` by making them more descriptive",
                "pr": 1235
            },
            {
                "note": "Throw previously swallowed network errors when calling `validateOrderFillableOrThrowAsync` (see issue: #1218)",
                "pr": 1235
            },
            {
                "note": "Modified the `AbstractOrderFilledCancelledFetcher` interface slightly such that `isOrderCancelledAsync` accepts a `signedOrder` instead of an `orderHash` param",
                "pr": 1235
            }
        ],
        "timestamp": 1542028948
    },
    {
        "version": "2.0.1",
        "changes": [
            {
                "note": "Dependencies updated"
            }
        ],
        "timestamp": 1541740904
    },
    {
        "version": "2.0.0",
        "changes": [
            {
                "note": "Added `ecSignOrderAsync` to first sign an order using `eth_signTypedData` and fallback to `eth_sign`.",
                "pr": 1102
            },
            {
                "note": "Added `ecSignTypedDataOrderAsync` to sign an order exclusively using `eth_signTypedData`.",
                "pr": 1102
            },
            {
                "note": "Rename `ecSignOrderHashAsync` to `ecSignHashAsync` removing `SignerType` parameter.",
                "pr": 1102
            },
            {
                "note": "Use `AssetData` union type for function return values.",
                "pr": 1131
            }
        ],
        "timestamp": 1539871071
    },
    {
        "version": "1.0.7",
        "changes": [
            {
                "note": "Dependencies updated"
            }
        ],
        "timestamp": 1538693146
    },
    {
        "version": "1.0.6",
        "changes": [
            {
                "note": "Add signerAddress normalization to `isValidECSignature` to avoid `invalid address recovery` error if caller supplies a checksummed address",
                "pr": 1096
            }
        ],
        "timestamp": 1538157789
    },
    {
        "timestamp": 1537907159,
        "version": "1.0.5",
        "changes": [
            {
                "note": "Dependencies updated"
            }
        ]
    },
    {
        "timestamp": 1537875740,
        "version": "1.0.4",
        "changes": [
            {
                "note": "Dependencies updated"
            }
        ]
    },
    {
        "timestamp": 1537541580,
        "version": "1.0.3",
        "changes": [
            {
                "note": "Dependencies updated"
            }
        ]
    },
    {
        "version": "1.0.2",
        "changes": [
            {
                "note": "Drastically reduce the bundle size by removing unused parts of included contract artifacts."
            }
        ],
        "timestamp": 1537369748
    },
    {
        "version": "1.0.1",
        "changes": [
            {
                "note": "Export `orderParsingUtils`",
                "pr": 1044
            }
        ],
        "timestamp": 1536142250
    },
    {
        "version": "1.0.1-rc.6",
        "changes": [
            {
                "note": "Fix missing `BlockParamLiteral` type import issue"
            }
        ],
        "timestamp": 1535377027
    },
    {
        "version": "1.0.1-rc.5",
        "changes": [
            {
                "note": "Remove Caller and Trezor SignatureTypes",
                "pr": 1015
            }
        ]
    },
    {
        "version": "1.0.1-rc.4",
        "changes": [
            {
                "note": "Remove rounding error being thrown when maker amount is very small",
                "pr": 959
            },
            {
                "note": "Added rateUtils and sortingUtils",
                "pr": 953
            },
            {
                "note": "Update marketUtils api such that all optional parameters are bundled into one optional param and more defaults are provided",
                "pr": 954
            },
            {
                "note": "Instead of exporting signature util methods individually, they are now exported as `signatureUtils`",
                "pr": 924
            },
            {
                "note": "Export types: `SignedOrder`, `Order`, `OrderRelevantState`, `OrderState`, `ECSignature`, `ERC20AssetData`, `ERC721AssetData`, `AssetProxyId`, `SignerType`, `SignatureType`, `OrderStateValid`, `OrderStateInvalid`, `ExchangeContractErrs`, `TradeSide`, `TransferType`, `FindFeeOrdersThatCoverFeesForTargetOrdersOpts`, `FindOrdersThatCoverMakerAssetFillAmountOpts`, `FeeOrdersAndRemainingFeeAmount`, `OrdersAndRemainingFillAmount`, `Provider`, `JSONRPCRequestPayload`, `JSONRPCErrorCallback` and `JSONRPCResponsePayload`",
                "pr": 924
            },
            {
                "note": "Rename `resultOrders` to `resultFeeOrders` for object returned by `findFeeOrdersThatCoverFeesForTargetOrders` in `marketUtils` api",
                "pr": 997
            },
            {
                "note": "Make `sortFeeOrdersByFeeAdjustedRate` in `sortingUtils` generic",
                "pr": 997
            },
            {
                "note": "Update `findFeeOrdersThatCoverFeesForTargetOrders` to round the the nearest integer when calculating required fees",
                "pr": 997
            }
        ],
        "timestamp": 1535133899
    },
    {
        "version": "1.0.1-rc.3",
        "changes": [
            {
                "pr": 914,
                "note": "Update ecSignOrderHashAsync to return signature string with signature type byte. Removes messagePrefixOpts."
            },
            {
                "note": "Added a synchronous `createOrder` method in `orderFactory`, updated public interfaces to support some optional parameters",
                "pr": 936
            },
            {
                "note": "Added marketUtils",
                "pr": 937
            },
            {
                "note": "Dependencies updated"
            }
        ],
        "timestamp": 1534210131
    },
    {
        "version": "1.0.1-rc.2",
        "changes": [
            {
                "note": "Dependencies updated"
            }
        ],
        "timestamp": 1532619515
    },
    {
        "version": "1.0.1-rc.1",
        "changes": [
            {
                "note": "Dependencies updated"
            }
        ],
        "timestamp": 1532605697
    },
    {
        "version": "1.0.0",
        "changes": [
            {
                "note": "Dependencies updated"
            }
        ],
        "timestamp": 1532357734
    },
    {
        "version": "1.0.0-rc.2",
        "changes": [
            {
                "note": "Upgrade ethereumjs-abi dep including a fix so that addresses starting with 0 are properly decoded by `decodeERC20AssetData`"
            }
        ],
        "timestamp": 1532357734
    },
    {
        "timestamp": 1532043000,
        "version": "1.0.0-rc.1",
        "changes": [
            {
                "note": "Refactor to work with V2 of 0x protocol",
                "pr": 636
            },
            {
                "note": "Export parseECSignature method",
                "pr": 684
            },
            {
                "note": "Handle Typed Arrays when hashing data",
                "pr": 894
            }
        ]
    },
    {
        "timestamp": 1531919263,
        "version": "0.0.9",
        "changes": [
            {
                "note": "Dependencies updated"
            }
        ]
    },
    {
        "timestamp": 1531149657,
        "version": "0.0.8",
        "changes": [
            {
                "note": "Dependencies updated"
            }
        ]
    },
    {
        "timestamp": 1529397769,
        "version": "0.0.7",
        "changes": [
            {
                "note": "Dependencies updated"
            }
        ]
    },
    {
        "timestamp": 1527616612,
        "version": "0.0.6",
        "changes": [
            {
                "note": "Dependencies updated"
            }
        ]
    },
    {
        "version": "0.0.5",
        "changes": [
            {
                "note": "Add orderStateUtils, a module for computing order state needed to decide if an order is still valid"
            }
        ],
        "timestamp": 1527008794
    },
    {
        "timestamp": 1525477860,
        "version": "0.0.4",
        "changes": [
            {
                "note": "Dependencies updated"
            }
        ]
    },
    {
        "timestamp": 1525453812,
        "version": "0.0.3",
        "changes": [
            {
                "note": "Dependencies updated"
            }
        ]
    },
    {
        "timestamp": 1525428773,
        "version": "0.0.2",
        "changes": [
            {
                "note": "Dependencies updated"
            }
        ]
    }
]<|MERGE_RESOLUTION|>--- conflicted
+++ resolved
@@ -1,8 +1,14 @@
 [
     {
-<<<<<<< HEAD
         "version": "8.3.0",
-=======
+        "changes": [
+            {
+                "note": "Fix isValidValidatorSignatureAsync, allow to pass exchangeAddress to isValidSignatureAsync.",
+                "pr": 2017
+            }
+        ]
+    },
+    {
         "timestamp": 1565296576,
         "version": "8.2.5",
         "changes": [
@@ -13,15 +19,10 @@
     },
     {
         "version": "8.2.4",
->>>>>>> 250c46d6
         "changes": [
             {
                 "note": "Updated calls to <contract wrapper>.deploy0xArtifactAsync to include log decode dependencies.",
                 "pr": 1995
-            },
-            {
-                "note": "Fix isValidValidatorSignatureAsync",
-                "pr": 2017
             }
         ],
         "timestamp": 1564604963
