--- conflicted
+++ resolved
@@ -1,10 +1,6 @@
 {
     "name": "@0x/order-utils",
-<<<<<<< HEAD
-    "version": "8.4.0",
-=======
     "version": "8.5.0-beta.0",
->>>>>>> 8e6d92ca
     "engines": {
         "node": ">=6.12"
     },
@@ -43,14 +39,8 @@
     },
     "homepage": "https://github.com/0xProject/0x-monorepo/packages/order-utils/README.md",
     "devDependencies": {
-<<<<<<< HEAD
-        "@0x/dev-utils": "^2.3.3",
-        "@0x/migrations": "^4.3.2",
-        "@0x/subproviders": "^5.0.4",
-=======
         "@0x/dev-utils": "^2.4.0-beta.0",
         "@0x/subproviders": "^5.1.0-beta.0",
->>>>>>> 8e6d92ca
         "@0x/ts-doc-gen": "^0.0.22",
         "@0x/tslint-config": "^3.0.1",
         "@types/bn.js": "^4.11.0",
@@ -69,21 +59,6 @@
         "web3-provider-engine": "14.0.6"
     },
     "dependencies": {
-<<<<<<< HEAD
-        "@0x/abi-gen-wrappers": "^5.3.2",
-        "@0x/assert": "^2.1.6",
-        "@0x/base-contract": "^5.4.0",
-        "@0x/contract-addresses": "^3.2.0",
-        "@0x/contract-artifacts": "^2.2.2",
-        "@0x/json-schemas": "^4.0.2",
-        "@0x/types": "^2.4.3",
-        "@0x/typescript-typings": "^4.3.0",
-        "@0x/utils": "^4.5.2",
-        "@0x/web3-wrapper": "^6.0.13",
-        "@types/node": "*",
-        "bn.js": "^4.11.8",
-        "ethereum-types": "^2.1.6",
-=======
         "@0x/abi-gen-wrappers": "^5.4.0-beta.0",
         "@0x/assert": "^2.2.0-beta.0",
         "@0x/contract-addresses": "^3.3.0-beta.0",
@@ -96,7 +71,6 @@
         "@types/node": "*",
         "bn.js": "^4.11.8",
         "ethereum-types": "^2.2.0-beta.0",
->>>>>>> 8e6d92ca
         "ethereumjs-abi": "0.6.5",
         "ethereumjs-util": "^5.1.1",
         "ethers": "~4.0.4",
