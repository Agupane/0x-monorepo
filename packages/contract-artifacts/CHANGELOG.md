<!--
changelogUtils.file is auto-generated using the monorepo-scripts package. Don't edit directly.
Edit the package's CHANGELOG.json file only.
-->

CHANGELOG

<<<<<<< HEAD
=======
## v2.3.0-beta.0 - _October 3, 2019_

    * Use V3 contracts (#2181)
    * Add `deployedBytecode` field (#2181)

>>>>>>> 8e6d92ca
## v2.2.2 - _September 17, 2019_

    * Dependencies updated

## v2.2.1 - _September 3, 2019_

    * Dependencies updated

## v2.2.0 - _August 22, 2019_

    * Update `IWallet` and `IValidator` to reflect Mainnet (#2078)

## v2.1.0 - _Invalid date_

    * Added DevUtils (#2060)

## v2.0.4 - _August 8, 2019_

    * Dependencies updated

## v2.0.3 - _July 31, 2019_

    * Dependencies updated

## v2.0.2 - _July 24, 2019_

    * Dependencies updated

## v2.0.1 - _July 13, 2019_

    * Dependencies updated

## v2.0.0 - _July 12, 2019_

    * Remove evm.bytecode.linkReferences from all artifacts. Remove evm.deployedBytecode and sourceTreeHashHex from Coordinator artifact. (#1842)
    * Prune fields from EthBalanceChecker (#1876)
    * Add compilerOutput.devdoc to all artifacts (#1907)

## v1.5.1 - _May 10, 2019_

    * Dependencies updated

## v1.5.0 - _April 11, 2019_

    * Added artifact for  `IAssetProxy` (#1714)

## v1.4.0 - _March 21, 2019_

    * Added artifact for `Coordinaotr` and `CoordinatorRegistry` contracts (#1689)

## v1.3.0 - _January 15, 2019_

    * Added artifact for `MultiAssetProxy` contract (#1503)

## v1.2.0 - _January 9, 2019_

    * Added artifact for Dutch Auction contract (#1465)

## v1.1.2 - _November 28, 2018_

    * Update Exchange artifact to receive ZRX asset data as a constructor argument (#1309)

## v1.1.0 - _November 9, 2018_

    * Update Forwarder artifact (#1192)

## v1.0.1 - _October 18, 2018_

    * Initial release (#1105)

## v1.0.0 - _Invalid date_

    * Unpublished Package<|MERGE_RESOLUTION|>--- conflicted
+++ resolved
@@ -5,14 +5,11 @@
 
 CHANGELOG
 
-<<<<<<< HEAD
-=======
 ## v2.3.0-beta.0 - _October 3, 2019_
 
     * Use V3 contracts (#2181)
     * Add `deployedBytecode` field (#2181)
 
->>>>>>> 8e6d92ca
 ## v2.2.2 - _September 17, 2019_
 
     * Dependencies updated
