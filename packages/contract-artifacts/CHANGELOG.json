--- conflicted
+++ resolved
@@ -7,13 +7,8 @@
                 "pr": 1842
             },
             {
-<<<<<<< HEAD
-                "note": "Update state mutability in `TestAssetProxyOwner.isFunctionRemoveAuthorizedAddressAtIndex` to `view`",
-                "pr": 1829
-=======
                 "note": "Prune fields from EthBalanceChecker",
                 "pr": 1876
->>>>>>> 9775f8d8
             }
         ]
     },
