--- conflicted
+++ resolved
@@ -1,10 +1,6 @@
 {
     "name": "@0x/contract-artifacts",
-<<<<<<< HEAD
-    "version": "2.2.2",
-=======
     "version": "2.3.0-beta.0",
->>>>>>> 8e6d92ca
     "engines": {
         "node": ">=6.12"
     },
@@ -34,11 +30,7 @@
     },
     "homepage": "https://github.com/0xProject/0x-monorepo/packages/contract-artifacts/README.md",
     "devDependencies": {
-<<<<<<< HEAD
-        "@0x/utils": "^4.5.2",
-=======
         "@0x/utils": "^4.6.0-beta.0",
->>>>>>> 8e6d92ca
         "@types/mocha": "^5.2.7",
         "chai": "^4.0.1",
         "lodash": "^4.17.11",
