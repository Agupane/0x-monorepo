--- conflicted
+++ resolved
@@ -5,13 +5,10 @@
 
 CHANGELOG
 
-<<<<<<< HEAD
-=======
 ## v3.1.0-beta.0 - _October 3, 2019_
 
     * Dependencies updated
 
->>>>>>> 8e6d92ca
 ## v3.0.12 - _September 17, 2019_
 
     * Dependencies updated
