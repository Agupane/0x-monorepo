--- conflicted
+++ resolved
@@ -1,10 +1,6 @@
 {
     "name": "@0x/sol-doc",
-<<<<<<< HEAD
-    "version": "2.0.19",
-=======
     "version": "2.1.0-beta.0",
->>>>>>> 8e6d92ca
     "description": "Solidity documentation generator",
     "main": "lib/src/index.js",
     "types": "lib/src/index.d.js",
@@ -30,17 +26,10 @@
     "author": "F. Eugene Aumson",
     "license": "Apache-2.0",
     "dependencies": {
-<<<<<<< HEAD
-        "@0x/sol-compiler": "^3.1.15",
-        "@0x/types": "^2.4.3",
-        "@0x/utils": "^4.5.2",
-        "ethereum-types": "^2.1.6",
-=======
         "@0x/sol-compiler": "^3.2.0-beta.0",
         "@0x/types": "^2.5.0-beta.0",
         "@0x/utils": "^4.6.0-beta.0",
         "ethereum-types": "^2.2.0-beta.0",
->>>>>>> 8e6d92ca
         "ethereumjs-util": "^5.1.1",
         "lodash": "^4.17.11",
         "yargs": "^10.0.3"
