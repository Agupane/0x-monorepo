--- conflicted
+++ resolved
@@ -25,13 +25,8 @@
         "install:all": "yarn install",
         "wsrun": "wsrun",
         "lerna": "lerna",
-<<<<<<< HEAD
-        "build": "lerna link && wsrun build $PKG --fast-exit -r --stages --exclude-missing",
-        "build:ci": "lerna link && wsrun build:ci $PKG --fast-exit -r --stages --exclude-missing",
-=======
         "build": "lerna link && wsrun build $PKG -r --stages --fast-exit --exclude-missing --exclude @0x/contracts-extensions",
         "build:ci": "lerna link && wsrun build:ci $PKG --fast-exit -r --stages --exclude-missing --exclude @0x/contracts-extensions",
->>>>>>> 8e6d92ca
         "build:contracts": "lerna link && wsrun build -p ${npm_package_config_contractsPackages} -c --fast-exit -r --stages --exclude-missing",
         "build:monorepo_scripts": "PKG=@0x/monorepo-scripts yarn build",
         "build:ts": "tsc -b",
@@ -66,19 +61,11 @@
         "files": [
             {
                 "path": "packages/0x.js/_bundles/index.min.js",
-<<<<<<< HEAD
-                "maxSize": "1150kB"
-            },
-            {
-                "path": "packages/instant/umd/instant.js",
-                "maxSize": "1350kB"
-=======
                 "maxSize": "1260kB"
             },
             {
                 "path": "packages/instant/umd/instant.js",
                 "maxSize": "1960kB"
->>>>>>> 8e6d92ca
             }
         ],
         "ci": {
